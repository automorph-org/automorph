--- conflicted
+++ resolved
@@ -1,8 +1,4 @@
-<<<<<<< HEAD
-version = 3.8.1
-=======
 version = 3.8.3
->>>>>>> 17a40102
 runner.dialect = scala213source3
 maxColumn = 120
 indent.defnSite = 2
