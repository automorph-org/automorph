--- conflicted
+++ resolved
@@ -1,8 +1,5 @@
-<<<<<<< HEAD
 // Serve a remote API over JSON-RPC from a selected standalone server transport layer.
 //> using scala @SCALA_VERSION@
-=======
->>>>>>> 61fa9c28
 //> using dep org.automorph::automorph-default:@AUTOMORPH_VERSION@
 //> using dep org.automorph::automorph-vertx:@AUTOMORPH_VERSION@
 //> using dep ch.qos.logback:logback-classic:@LOGBACK_VERSION@
@@ -33,24 +30,22 @@
     // Create Vert.x HTTP & WebSocket server transport plugin listening on port 9000 for requests to '/api'
     val serverTransport = VertxServer(Default.effectSystem, 9000, "/api")
 
-    Await.result(
-      for {
-        // Initialize custom JSON-RPC HTTP & WebSocket server
-        server <- RpcServer.transport(serverTransport).rpcProtocol(Default.rpcProtocol).service(service).init()
+    val run = for {
+      // Initialize custom JSON-RPC HTTP & WebSocket server
+      server <- RpcServer.transport(serverTransport).rpcProtocol(Default.rpcProtocol).service(service).init()
 
-        // Initialize JSON-RPC HTTP client for sending POST requests to 'http://localhost:9000/api'
-        client <- Default.rpcClient(new URI("http://localhost:9000/api")).init()
-        remoteApi = client.proxy[Api]
+      // Initialize JSON-RPC HTTP client for sending POST requests to 'http://localhost:9000/api'
+      client <- Default.rpcClient(new URI("http://localhost:9000/api")).init()
+      remoteApi = client.proxy[Api]
 
-        // Call the remote API function via a local proxy
-        result <- remoteApi.hello(1)
-        _ = println(result)
+      // Call the remote API function via a local proxy
+      result <- remoteApi.hello(1)
+      _ = println(result)
 
-        // Close the RPC client and server
-        _ <- client.close()
-        _ <- server.close()
-      } yield (),
-      Duration.Inf,
-    )
+      // Close the RPC client and server
+      _ <- client.close()
+      _ <- server.close()
+    } yield ()
+    Await.result(run, Duration.Inf)
   }
 }