// Serve an API implementation and call it remotely using JSON-RPC over HTTP(S).
//> using scala 3.4.2
//> using dep org.automorph::automorph-default:0.3.0
//> using dep ch.qos.logback:logback-classic:1.5.6
package examples

import automorph.Default
import java.net.URI
import scala.concurrent.ExecutionContext.Implicits.global
import scala.concurrent.duration.Duration
import scala.concurrent.{Await, Future}

private[examples] object Quickstart {

  def main(arguments: Array[String]): Unit = {
    import io.circe.generic.auto.*

    // Define a remote API
    trait Api {
      def hello(n: Int): Future[String]
    }

    // Create server implementation of the remote API
    class Service {
      def hello(n: Int): Future[String] =
        Future(s"Hello world $n")
    }
    val service = new Service

    // Configure JSON-RPC HTTP & WebSocket server to listen on port 9000 for requests to '/api'
    val inactiveServer = Default.rpcServer(9000, "/api")

    // Register the API implementation to be available as a remote service
    val apiServer = inactiveServer.service(service)

    // Configure JSON-RPC HTTP client to send POST requests to 'http://localhost:9000/api'
    val inactiveClient = Default.rpcClient(new URI("http://localhost:9000/api"))

    // Create a type-safe local proxy for the remote API from the API trait
    val remoteApi = inactiveClient.proxy[Api]

    val run = for {
      // Start the JSON-RPC server
      server <- apiServer.init()

      // Initialize the JSON-RPC client
      client <- inactiveClient.init()

      // Call the remote API function via the local proxy
      result <- remoteApi.hello(1)
      _ = println(result)

<<<<<<< HEAD
      // Call the remote API function dynamically not using the API trait
      result <- client.call[String]("hello")("n" -> 1)
=======
      // Call the remote API function dynamically without using the API trait
      result <- activeClient.call[String]("hello")("n" -> 1)
>>>>>>> c6778532
      _ = println(result)

      // Close the JSON-RPC client
      _ <- client.close()

      // Stop the JSON-RPC server
      _ <- server.close()
    } yield ()
    Await.result(run, Duration.Inf)
  }
}<|MERGE_RESOLUTION|>--- conflicted
+++ resolved
@@ -50,13 +50,8 @@
       result <- remoteApi.hello(1)
       _ = println(result)
 
-<<<<<<< HEAD
-      // Call the remote API function dynamically not using the API trait
+      // Call the remote API function dynamically without using the API trait
       result <- client.call[String]("hello")("n" -> 1)
-=======
-      // Call the remote API function dynamically without using the API trait
-      result <- activeClient.call[String]("hello")("n" -> 1)
->>>>>>> c6778532
       _ = println(result)
 
       // Close the JSON-RPC client
