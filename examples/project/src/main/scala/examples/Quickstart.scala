--- conflicted
+++ resolved
@@ -1,13 +1,7 @@
 // Serve an API implementation and call it remotely using JSON-RPC over HTTP(S).
-<<<<<<< HEAD
-//> using scala 3.5.0
+//> using scala 3.5.2
 //> using dep org.automorph::automorph-default:0.3.0
-//> using dep ch.qos.logback:logback-classic:1.5.6
-=======
-//> using scala 3.5.2
-//> using dep org.automorph::automorph-default:0.2.5
 //> using dep ch.qos.logback:logback-classic:1.5.12
->>>>>>> 17a40102
 package examples
 
 import automorph.Default
