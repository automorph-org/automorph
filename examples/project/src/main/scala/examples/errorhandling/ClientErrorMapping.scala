<<<<<<< HEAD
// Translate RPC errors to exceptions on the client side.
//> using scala @SCALA_VERSION@
=======
>>>>>>> 61fa9c28
//> using dep org.automorph::automorph-default:@AUTOMORPH_VERSION@
//> using dep ch.qos.logback:logback-classic:@LOGBACK_VERSION@
package examples.errorhandling

import automorph.{RpcClient, Default}
import java.net.URI
import java.sql.SQLException
import scala.concurrent.ExecutionContext.Implicits.global
import scala.concurrent.duration.Duration
import scala.concurrent.{Await, Future}

private[examples] object ClientErrorMapping {

  def main(arguments: Array[String]): Unit = {

    // Define a remote API
    trait Api {
      def hello(n: Int): Future[String]
    }

    // Create server implementation of the remote API
    val service = new Api {
      def hello(n: Int): Future[String] =
        Future.failed(new IllegalArgumentException("SQL error"))
    }

    // Customize remote API client RPC error to exception mapping
    val rpcProtocol = Default.rpcProtocol[Default.ClientContext].mapError((message, code) =>
      if (message.contains("SQL")) {
        new SQLException(message)
      } else {
        Default.rpcProtocol.mapError(message, code)
      }
    )

    // Create HTTP client transport sending POST requests to 'http://localhost:9000/api'
    val clientTransport = Default.clientTransport(new URI("http://localhost:9000/api"))

    Await.result(
      for {
        // Initialize JSON-RPC HTTP & WebSocket server listening on port 9000 for requests to '/api'
        server <- Default.rpcServer(9000, "/api").service(service).init()

        // Initialize custom JSON-RPC HTTP client
        client <- RpcClient.transport(clientTransport).rpcProtocol(rpcProtocol).init()
        remoteApi = client.proxy[Api]

        // Call the remote API function via a local proxy and fail with SQLException
        error <- remoteApi.hello(1).failed
        _ = println(error)

        // Close the RPC client and server
        _ <- client.close()
        _ <- server.close()
      } yield (),
      Duration.Inf,
    )
  }
}<|MERGE_RESOLUTION|>--- conflicted
+++ resolved
@@ -1,8 +1,5 @@
-<<<<<<< HEAD
 // Translate RPC errors to exceptions on the client side.
 //> using scala @SCALA_VERSION@
-=======
->>>>>>> 61fa9c28
 //> using dep org.automorph::automorph-default:@AUTOMORPH_VERSION@
 //> using dep ch.qos.logback:logback-classic:@LOGBACK_VERSION@
 package examples.errorhandling
@@ -41,24 +38,22 @@
     // Create HTTP client transport sending POST requests to 'http://localhost:9000/api'
     val clientTransport = Default.clientTransport(new URI("http://localhost:9000/api"))
 
-    Await.result(
-      for {
-        // Initialize JSON-RPC HTTP & WebSocket server listening on port 9000 for requests to '/api'
-        server <- Default.rpcServer(9000, "/api").service(service).init()
+    val run = for {
+      // Initialize JSON-RPC HTTP & WebSocket server listening on port 9000 for requests to '/api'
+      server <- Default.rpcServer(9000, "/api").service(service).init()
 
-        // Initialize custom JSON-RPC HTTP client
-        client <- RpcClient.transport(clientTransport).rpcProtocol(rpcProtocol).init()
-        remoteApi = client.proxy[Api]
+      // Initialize custom JSON-RPC HTTP client
+      client <- RpcClient.transport(clientTransport).rpcProtocol(rpcProtocol).init()
+      remoteApi = client.proxy[Api]
 
-        // Call the remote API function via a local proxy and fail with SQLException
-        error <- remoteApi.hello(1).failed
-        _ = println(error)
+      // Call the remote API function via a local proxy and fail with SQLException
+      error <- remoteApi.hello(1).failed
+      _ = println(error)
 
-        // Close the RPC client and server
-        _ <- client.close()
-        _ <- server.close()
-      } yield (),
-      Duration.Inf,
-    )
+      // Close the RPC client and server
+      _ <- client.close()
+      _ <- server.close()
+    } yield ()
+    Await.result(run, Duration.Inf)
   }
 }