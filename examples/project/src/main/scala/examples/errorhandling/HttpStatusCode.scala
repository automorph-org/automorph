// Translate remote API call exceptions to HTTP status code on the server side.
//> using scala @SCALA_VERSION@
//> using dep org.automorph::automorph-default:@AUTOMORPH_VERSION@
//> using dep ch.qos.logback:logback-classic:@LOGBACK_VERSION@
package examples.errorhandling

import automorph.Default
import automorph.transport.HttpContext
import java.net.URI
import java.sql.SQLException
import scala.concurrent.ExecutionContext.Implicits.global
import scala.concurrent.duration.Duration
import scala.concurrent.{Await, Future}

private[examples] object HttpStatusCode {

  def main(arguments: Array[String]): Unit = {

    // Define a remote API
    trait Api {
      def hello(n: Int): Future[String]
    }

    // Create server implementation of the remote API
    val service = new Api {
      def hello(n: Int): Future[String] =
        Future.failed(new SQLException("Bad request"))
    }

    // Customize remote API server exception to HTTP status code mapping
    val mapException = (error: Throwable) =>
      error match {
        case _: SQLException => 400
        case e => HttpContext.toStatusCode(e)
      }

<<<<<<< HEAD
    val run = for {
      // Initialize custom JSON-RPC HTTP & WebSocket server listening on port 9000 for requests to '/api'
      server <- Default.rpcServer(9000, "/api", mapException = mapException).service(service).init()
=======
    Await.ready(for {
      // Initialize JSON-RPC HTTP & WebSocket server listening on port 9000 for requests to '/api'
      server <- Default.rpcServer(9000, "/api", mapException = mapException).bind(service).init()
>>>>>>> 61fa9c28

      // Initialize JSON-RPC HTTP client sending POST requests to 'http://localhost:9000/api'
      client <- Default.rpcClient(new URI("http://localhost:9000/api")).init()
      remoteApi = client.proxy[Api]

      // Call the remote API function via a local proxy and fail with InvalidRequestException
      error <- remoteApi.hello(1).failed
      _ = println(error)

      // Close the RPC client and server
      _ <- client.close()
      _ <- server.close()
    } yield ()
    Await.result(run, Duration.Inf)

  }
}<|MERGE_RESOLUTION|>--- conflicted
+++ resolved
@@ -34,15 +34,9 @@
         case e => HttpContext.toStatusCode(e)
       }
 
-<<<<<<< HEAD
     val run = for {
-      // Initialize custom JSON-RPC HTTP & WebSocket server listening on port 9000 for requests to '/api'
+      // Initialize JSON-RPC HTTP & WebSocket server listening on port 9000 for requests to '/api'
       server <- Default.rpcServer(9000, "/api", mapException = mapException).service(service).init()
-=======
-    Await.ready(for {
-      // Initialize JSON-RPC HTTP & WebSocket server listening on port 9000 for requests to '/api'
-      server <- Default.rpcServer(9000, "/api", mapException = mapException).bind(service).init()
->>>>>>> 61fa9c28
 
       // Initialize JSON-RPC HTTP client sending POST requests to 'http://localhost:9000/api'
       client <- Default.rpcClient(new URI("http://localhost:9000/api")).init()
@@ -57,6 +51,5 @@
       _ <- server.close()
     } yield ()
     Await.result(run, Duration.Inf)
-
   }
 }