//> using dep org.automorph::automorph-default:@PROJECT_VERSION@
//> using dep ch.qos.logback:logback-classic:@LOGGER_VERSION@
package examples.customization

import automorph.Default
import automorph.system.IdentitySystem
import java.net.URI
import scala.util.Try

private[examples] object ServerFunctionNames {

  @scala.annotation.nowarn
  def main(arguments: Array[String]): Unit = {

    // Define client view of a remote API
    trait Api {
      def hello(n: Int): String

      def hi(n: Int): String
    }

    // Create server implementation of the remote API
    class ApiImpl {
      def hello(n: Int): String =
        s"Hello world $n"

      def sum(numbers: List[Double]): Double =
        numbers.sum

      def hidden(): String =
        ""
    }
    val service = new ApiImpl

    // Customize served API to RPC function name mapping
    val mapName = (name: String) => name match {
<<<<<<< HEAD
      // 'hello' is exposed both as 'hello' and 'hi'
      case "hello" => Seq("hello", "hi")
=======
      // 'test' is exposed both as 'hello' and 'hi'
      case "test" => Seq("hello", "hi")
>>>>>>> 8fe66e3a

      // 'hidden' is not exposed
      case "hidden" => Seq.empty

      // 'sum' is exposed as 'test.sum'
      case other => Seq(s"test.$other")
    }

    // Initialize JSON-RPC HTTP & WebSocket server listening on port 9000 for requests to '/api'
    val server = Default.rpcServerCustom(IdentitySystem(), 9000, "/api").bind(service, mapName).init()

    // Initialize JSON-RPC HTTP client for sending POST requests to 'http://localhost:9000/api'
    val client = Default.rpcClientCustom(IdentitySystem(), new URI("http://localhost:9000/api")).init()

    // Call the remote API function via a local proxy
    val remoteApi = client.bind[Api]
    println(
      remoteApi.hello(1)
    )
    println(
      remoteApi.hi(1)
    )

    // Call the remote API function dynamically without an API trait
    println(
      client.call[Double]("test.sum")("numbers" -> List(1, 2, 3))
    )

    // Call the remote API function dynamically and fail with FunctionNotFoundException
    println(Try(
      client.call[String]("hidden")()
    ).failed.get)

    // Close the RPC client and server
    client.close()
    server.close()
  }
}<|MERGE_RESOLUTION|>--- conflicted
+++ resolved
@@ -34,13 +34,8 @@
 
     // Customize served API to RPC function name mapping
     val mapName = (name: String) => name match {
-<<<<<<< HEAD
-      // 'hello' is exposed both as 'hello' and 'hi'
-      case "hello" => Seq("hello", "hi")
-=======
       // 'test' is exposed both as 'hello' and 'hi'
       case "test" => Seq("hello", "hi")
->>>>>>> 8fe66e3a
 
       // 'hidden' is not exposed
       case "hidden" => Seq.empty
