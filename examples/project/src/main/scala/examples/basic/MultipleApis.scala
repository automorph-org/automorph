--- conflicted
+++ resolved
@@ -1,8 +1,5 @@
-<<<<<<< HEAD
 // Serve multiple API implementations and call them remotely using JSON-RPC over HTTP(S).
 //> using scala @SCALA_VERSION@
-=======
->>>>>>> 61fa9c28
 //> using dep org.automorph::automorph-default:@AUTOMORPH_VERSION@
 //> using dep ch.qos.logback:logback-classic:@LOGBACK_VERSION@
 package examples.basic
@@ -39,29 +36,27 @@
         Future("Hola!")
     }
 
-    Await.result(
-      for {
-        // Initialize JSON-RPC HTTP & WebSocket server listening on port 9000 for POST requests to '/api'
-        server <- Default.rpcServer(9000, "/api").service(service1).service(service2).init()
+    val run = for {
+      // Initialize JSON-RPC HTTP & WebSocket server listening on port 9000 for POST requests to '/api'
+      server <- Default.rpcServer(9000, "/api").service(service1).service(service2).init()
 
-        // Initialize JSON-RPC HTTP client for sending POST requests to 'http://localhost:9000/api'
-        client <- Default.rpcClient(new URI("http://localhost:9000/api")).init()
-        remoteApi1 = client.proxy[Api1]
-        remoteApi2 = client.proxy[Api2]
+      // Initialize JSON-RPC HTTP client for sending POST requests to 'http://localhost:9000/api'
+      client <- Default.rpcClient(new URI("http://localhost:9000/api")).init()
+      remoteApi1 = client.proxy[Api1]
+      remoteApi2 = client.proxy[Api2]
 
-        // Call the first remote API function
-        result <- remoteApi1.hello(1)
-        _ = println(result)
+      // Call the first remote API function
+      result <- remoteApi1.hello(1)
+      _ = println(result)
 
-        // Call the second remote API function
-        result <- remoteApi2.hi()
-        _ = println(result)
+      // Call the second remote API function
+      result <- remoteApi2.hi()
+      _ = println(result)
 
-        // Close the RPC client and server
-        _ <- client.close()
-        _ <- server.close()
-      } yield (),
-      Duration.Inf,
-    )
+      // Close the RPC client and server
+      _ <- client.close()
+      _ <- server.close()
+    } yield ()
+    Await.result(run, Duration.Inf)
   }
 }