// Project
scalaVersion := "3.5.2"
name := "automorph-example"
organization := "example"

// Dependencies
libraryDependencies ++= {
  // Set the library version to the latest version control tag
  val automorphVersion = version.value.split("\\+").head
<<<<<<< HEAD
  val sttpVersion = "3.9.7"
=======
  val sttpVersion = "3.10.1"
>>>>>>> 17a40102
  Seq(
    // Default
    "org.automorph" %% "automorph-default" % automorphVersion,
    "ch.qos.logback" % "logback-classic" % "1.5.12",

    // Plugins
    "org.automorph" %% "automorph-rabbitmq" % automorphVersion,
    "org.automorph" %% "automorph-sttp" % automorphVersion,
    "org.automorph" %% "automorph-upickle" % automorphVersion,
    "org.automorph" %% "automorph-vertx" % automorphVersion,
    "org.automorph" %% "automorph-zio" % automorphVersion,

    // Transport
    "com.softwaremill.sttp.client3" %% "async-http-client-backend-future" % sttpVersion,
    "com.softwaremill.sttp.client3" %% "async-http-client-backend-zio" % sttpVersion,

    // Test
<<<<<<< HEAD
    "org.scalatest" %% "scalatest" % "3.2.18" % Test,
=======
    "org.scalatest" %% "scalatest" % "3.2.19" % Test
>>>>>>> 17a40102
  )
}

// Native Image
val initializeAtBuildTime = Seq(
  "org.slf4j.LoggerFactory",
  "org.slf4j.helpers",
  "ch.qos.logback.classic.Logger",
  "ch.qos.logback.classic.LoggerContext",
  "ch.qos.logback.classic.spi.LogbackServiceProvider",
  "ch.qos.logback.classic.util.LogbackMDCAdapter",
  "ch.qos.logback.core.status.InfoStatus",
  "ch.qos.logback.core.util.Duration",
)
enablePlugins(NativeImagePlugin)
Compile / mainClass := Some("examples.Quickstart")
nativeImageInstalled := true
nativeImageOptions ++= Seq(
  "-O3",
  "--gc=G1",
  "--no-fallback",
  "--strict-image-heap",
  "--report-unsupported-elements-at-runtime",
  s"-H:ConfigurationFileDirectories=${(Compile / resourceDirectory).value}",
  s"--initialize-at-build-time=${initializeAtBuildTime.mkString(",")}",
  s"--parallelism=${java.lang.Runtime.getRuntime.availableProcessors}",
)


// Test
Test / parallelExecution := false
<|MERGE_RESOLUTION|>--- conflicted
+++ resolved
@@ -7,11 +7,7 @@
 libraryDependencies ++= {
   // Set the library version to the latest version control tag
   val automorphVersion = version.value.split("\\+").head
-<<<<<<< HEAD
-  val sttpVersion = "3.9.7"
-=======
   val sttpVersion = "3.10.1"
->>>>>>> 17a40102
   Seq(
     // Default
     "org.automorph" %% "automorph-default" % automorphVersion,
@@ -29,11 +25,7 @@
     "com.softwaremill.sttp.client3" %% "async-http-client-backend-zio" % sttpVersion,
 
     // Test
-<<<<<<< HEAD
-    "org.scalatest" %% "scalatest" % "3.2.18" % Test,
-=======
     "org.scalatest" %% "scalatest" % "3.2.19" % Test
->>>>>>> 17a40102
   )
 }
 
