// Project
<<<<<<< HEAD
scalaVersion := "3.4.2"
=======
scalaVersion := "3.5.0"
>>>>>>> efe099de
name := "automorph-example"
organization := "example"

// Dependencies
libraryDependencies ++= {
  // Set the library version to the latest version control tag
  val automorphVersion = version.value.split("\\+").head
  val sttpVersion = "3.9.7"
  Seq(
    // Default
    "org.automorph" %% "automorph-default" % automorphVersion,
    "ch.qos.logback" % "logback-classic" % "1.5.6",

    // Plugins
    "org.automorph" %% "automorph-rabbitmq" % automorphVersion,
    "org.automorph" %% "automorph-sttp" % automorphVersion,
    "org.automorph" %% "automorph-upickle" % automorphVersion,
    "org.automorph" %% "automorph-vertx" % automorphVersion,
    "org.automorph" %% "automorph-zio" % automorphVersion,

    // Transport
    "com.softwaremill.sttp.client3" %% "async-http-client-backend-future" % sttpVersion,
    "com.softwaremill.sttp.client3" %% "async-http-client-backend-zio" % sttpVersion,

    // Test
    "org.scalatest" %% "scalatest" % "3.2.18" % Test,
  )
}

// Native Image
val initializeAtBuildTime = Seq(
  "org.slf4j.LoggerFactory",
  "org.slf4j.helpers",
  "ch.qos.logback.classic.Logger",
  "ch.qos.logback.classic.LoggerContext",
  "ch.qos.logback.classic.spi.LogbackServiceProvider",
  "ch.qos.logback.classic.util.LogbackMDCAdapter",
  "ch.qos.logback.core.status.InfoStatus",
  "ch.qos.logback.core.util.Duration",
)
enablePlugins(NativeImagePlugin)
Compile / mainClass := Some("examples.Quickstart")
nativeImageInstalled := true
nativeImageOptions ++= Seq(
  "-O3",
  "--gc=G1",
  "--no-fallback",
  "--strict-image-heap",
  "--report-unsupported-elements-at-runtime",
  s"-H:ConfigurationFileDirectories=${(Compile / resourceDirectory).value}",
  s"--initialize-at-build-time=${initializeAtBuildTime.mkString(",")}",
  s"--parallelism=${java.lang.Runtime.getRuntime.availableProcessors}",
)


// Test
Test / parallelExecution := false
<|MERGE_RESOLUTION|>--- conflicted
+++ resolved
@@ -1,9 +1,5 @@
 // Project
-<<<<<<< HEAD
-scalaVersion := "3.4.2"
-=======
 scalaVersion := "3.5.0"
->>>>>>> efe099de
 name := "automorph-example"
 organization := "example"
 
