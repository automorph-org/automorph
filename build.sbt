// Project
val projectRoot = "org"
val projectName = "automorph"
val projectDomain = s"$projectName.$projectRoot"
val projectDescription = "RPC client and server library for Scala"
val siteUrl = s"https://$projectDomain"
val apiUrl = s"$siteUrl/api"
ThisBuild / homepage := Some(url(siteUrl))
ThisBuild / licenses := Seq("Apache-2.0" -> url("https://www.apache.org/licenses/LICENSE-2.0"))
ThisBuild / description := projectDescription
ThisBuild / organization := s"$projectRoot.$projectName"
ThisBuild / organizationName := projectName
ThisBuild / organizationHomepage := Some(url(siteUrl))

ThisBuild / developers := List(Developer(
  id = "m",
  name = "Martin Ockajak",
  email = s"$projectDomain@proton.me",
  url = url(s"https://$projectDomain"),
))
val releaseVersion = settingKey[String]("Release version.")

ThisBuild / releaseVersion := IO.readLines((examples / Compile / scalaSource).value / "examples/Quickstart.scala")
  .filter(_.startsWith(s"//> using dep $projectRoot.$projectName::"))
  .flatMap(_.split(":").lastOption)
  .lastOption.getOrElse("")
val scala3 = settingKey[Boolean]("Uses Scala 3 platform.")
ThisBuild / scala3 := CrossVersion.partialVersion(scalaVersion.value).exists(_._1 == 3)
Global / onChangedBuildSource := ReloadOnSourceChanges

// Repository
val repositoryPath = s"$projectName-$projectRoot/$projectName"
val repositoryUrl = s"https://github.com/$repositoryPath"
val repositoryShell = s"git@github.com:$repositoryPath.git"
ThisBuild / scmInfo := Some(ScmInfo(url(repositoryUrl), s"scm:$repositoryShell"))
apiURL := Some(url(apiUrl))

onLoadMessage := {
  System.setProperty("project.target", s"${target.value}")
  ""
}

// Structure
lazy val root = project.in(file(".")).settings(
  name := projectName,
  publish / skip := true,
  mimaReportBinaryIssues := {},
  tastyMiMaReportIssues := {},
).aggregate(
  // Core
  meta,
  core,

  // Message codec
  circe,
  jackson,
  playJson,
  weepickle,
  upickle,
  json4s,

  // Effect system
  zio,
  monix,
  catsEffect,

  // Client transport
  sttp,
  rabbitmq,

  // Server transport
  tapir,
  undertow,
  vertx,
  jetty,
  zioHttp,
  akkaHttp,
  pekkoHttp,
  play,

  // Endpoint transport
  finagle,

  // Misc
  default,
  standard,
  examples,
)

// Dependencies
def source(project: Project, path: String, dependsOn: ClasspathDep[ProjectReference]*): Project = {
  val shortName = path.replaceAll(Path.sep.toString, "-")
  val subProject = project.in(file(path)).dependsOn(dependsOn: _*).settings(
    Compile / doc / scalacOptions := (if (scala3.value) docScalac3Options else docScalac2Options),
    Test / testOptions += Tests.Argument(
      TestFrameworks.ScalaTest, "-fDSTW",
      s"${System.getProperty("project.target")}/test-$shortName-scala-${scalaVersion.value.substring(0, 1)}.log"
    )
  )
  val directories = path.split(Path.sep).toSeq
  directories.headOption.map(Set("examples", "test").contains) match {
    case Some(true) => subProject.settings(
        name := s"$projectName-${directories.mkString("-")}",
        publish / skip := true,
        mimaReportBinaryIssues := {},
        tastyMiMaReportIssues := {},
      )
    case _ =>
      val nameDirectories = directories match {
        case Seq(_) => directories
        case _ => directories.tail
      }
      subProject.settings(
        name := s"$projectName-${nameDirectories.mkString("-")}",
        mimaPreviousArtifacts := Set(organization.value %% name.value % version.value.split("\\+").head),
        tastyMiMaPreviousArtifacts := mimaPreviousArtifacts.value,
      )
  }
}

// Core
val slf4jVersion = "2.0.13"
lazy val meta = source(project, "meta").settings(
  libraryDependencies ++= (
    if (scala3.value) Seq() else Seq("org.scala-lang" % "scala-reflect" % scalaVersion.value)
  ) ++ Seq("org.slf4j" % "slf4j-api" % slf4jVersion)
)
lazy val core = source(project, "core", meta, testBase % Test)

// Effect system
lazy val zio = source(project, "system/zio", core, testSystem % Test).settings(
  libraryDependencies += "dev.zio" %% "zio" % "2.1.11"
)
lazy val monix = source(project, "system/monix", core, testPlugin % Test).settings(
  libraryDependencies += "io.monix" %% "monix-eval" % "3.4.1"
)
lazy val catsEffect = source(project, "system/cats-effect", core, testPlugin % Test).settings(
  libraryDependencies += "org.typelevel" %% "cats-effect" % "3.5.5"
)

// Message codec
val circeVersion = "0.14.10"
lazy val circe = source(project, s"codec/circe", core, testCodec % Test).settings(
  libraryDependencies ++= Seq(
    "io.circe" %% "circe-parser" % circeVersion,
    "io.circe" %% "circe-generic" % circeVersion,
  )
)
val jacksonVersion = "2.18.1"
lazy val jackson = source(project, "codec/jackson", core, testCodec % Test).settings(
  libraryDependencies ++= Seq(
    "com.fasterxml.jackson.module" %% "jackson-module-scala" % jacksonVersion,
    "com.fasterxml.jackson.dataformat" % "jackson-dataformat-smile" % jacksonVersion,
    "com.fasterxml.jackson.dataformat" % "jackson-dataformat-cbor" % jacksonVersion,
  )
)
lazy val json4s = source(project, "codec/json4s", core, testCodec % Test).settings(
  publish / skip := scala3.value,
  libraryDependencies += "org.json4s" %% "json4s-native" % "4.1.0-M5",
)
lazy val playJson = source(project, "codec/play-json", core, testCodec % Test).settings(
  publish / skip := scala3.value,
  libraryDependencies += "org.playframework" %% "play-json" % "3.0.4",
)
lazy val weepickle = source(project, "codec/weepickle", core, testCodec % Test).settings(
  libraryDependencies ++= Seq(
    "com.rallyhealth" %% "weepack-v1" % "1.9.1",
    "com.fasterxml.jackson.dataformat" % "jackson-dataformat-smile" % jacksonVersion,
    "com.fasterxml.jackson.dataformat" % "jackson-dataformat-cbor" % jacksonVersion,
    "com.fasterxml.jackson.dataformat" % "jackson-dataformat-ion" % jacksonVersion,
  )
)
lazy val upickle = source(project, "codec/upickle", core, testCodec % Test).settings(
  libraryDependencies += "com.lihaoyi" %% "upickle" % "4.0.2"
)

// Client transport
val sttpVersion = "3.10.1"
val sttpHttpClientVersion = "3.5.2"
lazy val sttp =
  source(project, "transport/sttp", core, catsEffect % Test, zio % Test, testPlugin % Test).settings(
    libraryDependencies ++= Seq(
      "com.softwaremill.sttp.client3" %% "core" % sttpVersion,
      "com.softwaremill.sttp.client3" %% "async-http-client-backend-future" % sttpVersion % Test,
      "com.softwaremill.sttp.client3" %% "async-http-client-backend-zio" % sttpVersion % Test,
      "com.softwaremill.sttp.client3" %% "armeria-backend" % sttpVersion % Test,
      "com.softwaremill.sttp.client3" %% "httpclient-backend" % sttpHttpClientVersion % Test,
      "com.softwaremill.sttp.client3" %% "okhttp-backend" % sttpVersion % Test,
    )
  )
lazy val rabbitmq = source(project, "transport/rabbitmq", core, testPlugin % Test).settings(
  libraryDependencies += "com.rabbitmq" % "amqp-client" % "5.22.0"
)

// Server transport
val tapirVersion = "1.11.7"
lazy val tapir = source(project, "transport/tapir", core, catsEffect % Test, testTransport % Test).settings(
  libraryDependencies ++= Seq(
    "com.softwaremill.sttp.tapir" %% "tapir-server" % tapirVersion,
    "com.softwaremill.sttp.tapir" %% "tapir-armeria-server" % tapirVersion % Test,
    "com.softwaremill.sttp.tapir" %% "tapir-http4s-server" % tapirVersion % Test,
    "org.http4s" %% "http4s-ember-server" % "0.23.29" % Test,
    "com.softwaremill.sttp.tapir" %% "tapir-netty-server" % tapirVersion % Test,
    "com.softwaremill.sttp.tapir" %% "tapir-vertx-server" % tapirVersion % Test,
  )
)
lazy val undertow = source(project, "transport/undertow", core, testPlugin % Test).settings(
  libraryDependencies += "io.undertow" % "undertow-core" % "2.3.18.Final"
)
lazy val vertx = source(project, "transport/vertx", core, testPlugin % Test).settings(
  libraryDependencies += "io.vertx" % "vertx-core" % "4.5.10"
)
val jettyVersion = "12.0.11"
lazy val jetty = source(project, "transport/jetty", core, testPlugin % Test).settings(
  libraryDependencies ++= Seq(
    "org.eclipse.jetty.websocket" % "jetty-websocket-jetty-client" % jettyVersion,
    "org.eclipse.jetty.websocket" % "jetty-websocket-jetty-server" % jettyVersion,
  )
)
lazy val zioHttp = source(project, "transport/zio-http", core, testPlugin % Test, zio % Test).settings(
  publish / skip := true,
  libraryDependencies += "dev.zio" %% "zio-http" % "3.0.1"
)
val akkaVersion = "2.8.7"
lazy val akkaHttp = source(project, "transport/akka-http", core, testPlugin % Test).settings(
  Test / fork := true,
  Test / testForkedParallel := true,
  Test / javaOptions ++= testJavaOptions,
  libraryDependencies ++= Seq(
    "com.typesafe.akka" %% "akka-http" % "10.5.3",
    "com.typesafe.akka" %% "akka-actor-typed" % akkaVersion,
    "com.typesafe.akka" %% "akka-stream" % akkaVersion,
    "com.typesafe.akka" %% "akka-slf4j" % akkaVersion % Test,
  ),
)
val pekkoVersion = "1.1.2"
lazy val pekkoHttp = source(project, "transport/pekko-http", core, testPlugin % Test).settings(
  Test / fork := true,
  Test / testForkedParallel := true,
  Test / javaOptions ++= testJavaOptions,
  libraryDependencies ++= Seq(
    "org.apache.pekko" %% "pekko-http" % "1.1.0",
    "org.apache.pekko" %% "pekko-actor-typed" % pekkoVersion,
    "org.apache.pekko" %% "pekko-stream" % pekkoVersion,
    "org.apache.pekko" %% "pekko-slf4j" % pekkoVersion % Test,
  ),
)
val playVersion = "3.0.5"
lazy val play = source(project, "transport/play", core, testPlugin % Test).settings(
  Test / fork := true,
  Test / testForkedParallel := true,
  Test / javaOptions ++= testJavaOptions,
  libraryDependencies ++= Seq(
    "org.playframework" %% "play-server" % playVersion,
    "org.playframework" %% "play-pekko-http-server" % playVersion % Test,
  ),
)

// Endpoint transport
lazy val finagle = source(project, "transport/finagle", core, testPlugin % Test).settings(
  libraryDependencies ++= Seq(
    ("com.twitter" % "finagle-http" % "24.2.0")
      .exclude("org.scala-lang.modules", "scala-collection-compat_2.13")
      .exclude("com.fasterxml.jackson.module", "jackson-module-scala_2.13")
      .cross(CrossVersion.for3Use2_13),
    "com.fasterxml.jackson.module" %% "jackson-module-scala" % jacksonVersion,
  )
)

// Miscellaneous
lazy val default = source(project, "default", circe, undertow, testPlugin % Test)
lazy val examples = source(
  project,
  "examples",
  default,
  upickle,
  zio,
  vertx,
  sttp,
  rabbitmq,
  testBase % Test,
).settings(
  Test / fork := true,
  Test / javaOptions ++= testJavaOptions,
  libraryDependencies ++= Seq(
    "com.softwaremill.sttp.client3" %% "async-http-client-backend-future" % sttpVersion,
    "com.softwaremill.sttp.client3" %% "async-http-client-backend-zio" % sttpVersion,
  ),
  Compile / scalaSource := baseDirectory.value / "project/src/main/scala",
  Test / scalaSource := baseDirectory.value / "project/src/test/scala",
)

// Compile
val commonScalacOptions = Seq(
  "-feature",
  "-deprecation",
  "-unchecked",
  "-release",
  "11",
  "-encoding",
  "utf8",
  "-Wvalue-discard",
  "-Werror",
)
val commonScalac3Options = commonScalacOptions ++ Seq(
  "-source",
  "3.3",
  "-pagewidth",
  "120",
)
val silencedScala2Warnings = Seq(
  "msg=copied from the case class constructor",
  "msg=parameter arguments in method main is never used",
  "msg=Unused import",
  "msg=does not suppress any",
).map(_ + ":silent").mkString(",")
val compileScalac2Options = commonScalacOptions ++ Seq(
  "-Xsource:3-cross",
  "-Xlint:_,-byname-implicit",
  s"-Wconf:$silencedScala2Warnings",
  "-Wdead-code",
  "-Wextra-implicit",
  "-Wnumeric-widen",
  "-Vfree-terms",
  "-Vimplicits",
  "-Ybackend-parallelism",
  s"${Math.min(java.lang.Runtime.getRuntime.availableProcessors, 16)}",
)
val compileScalac3Options = commonScalac3Options ++ Seq(
  "-indent",
  "-Xcheck-macros",
)
val docScalac3Options = commonScalac3Options ++ Seq(
  s"-source-links:src=github://$repositoryPath/master",
  s"-skip-by-id:$projectName.client.meta,examples",
)
val docScalac2Options = compileScalac2Options ++ Seq(
  "-skip-packages",
  s"$projectName.client.meta:examples",
)
val exampleScalaVersion = "3.5.2"
ThisBuild / scalaVersion := "3.3.3"
ThisBuild / crossScalaVersions += "2.13.15"
ThisBuild / javacOptions ++= Seq("-source", "11", "-target", "11")
ThisBuild / scalacOptions ++= (if (scala3.value) compileScalac3Options else compileScalac2Options)

// Analyze
scalastyleConfig := baseDirectory.value / "project/scalastyle-config.sbt.xml"
Compile / scalastyleSources ++= (Compile / unmanagedSourceDirectories).value
scalastyleFailOnError := true

// Test
val logbackVersion = "1.5.12"
lazy val testBase = source(project, "test/base").settings(
  libraryDependencies ++= Seq(
    "org.scalatest" %% "scalatest" % "3.2.19",
    "org.scalatestplus" %% "scalacheck-1-18" % "3.2.19.0",
    "org.slf4j" % "jul-to-slf4j" % slf4jVersion,
    "ch.qos.logback" % "logback-classic" % logbackVersion,
    "com.lihaoyi" %% "pprint" % "0.9.0",
  )
)
lazy val testCodec = source(project, "test/codec", testBase, meta).settings(
  libraryDependencies += "com.fasterxml.jackson.core" % "jackson-databind" % jacksonVersion
)
lazy val testPlugin =
  source(project, "test/plugin", testCodec, core, circe, jackson, playJson, json4s, weepickle, upickle)
lazy val standard = source(project, "test/standard", testPlugin, core, testPlugin % Test)

def testJavaOptions: Seq[String] =
  Seq(s"-Dproject.target=${System.getProperty("project.target")}")

lazy val testScalastyle = taskKey[Unit]("testScalastyle")
testScalastyle := (Test / scalastyle).toTask("").value
val testEnvironment = taskKey[Unit]("Prepares testing environment.")
testEnvironment := IO.delete(target.value / "lock")
ThisBuild / Test / testOptions ++= Seq(
  Tests.Argument(TestFrameworks.ScalaTest, "-oDST"),
  Tests.Argument(TestFrameworks.ScalaCheck, "-minSuccessfulTests", "7"),
)
ThisBuild / Test / test := (Test / test).dependsOn(testScalastyle).dependsOn(testEnvironment).value

// Documentation
def flattenTasks[A](tasks: Seq[Def.Initialize[Task[A]]]): Def.Initialize[Task[Seq[A]]] =
  tasks match {
    case Seq() => Def.task(Seq())
    case Seq(head, tail @ _*) => Def.taskDyn(flattenTasks(tail).map(_.+:(head.value)))
  }
lazy val allSources = Def.taskDyn(flattenTasks(root.uses.map(_ / Compile / doc / sources)))
lazy val allTastyFiles = Def.taskDyn(flattenTasks(root.uses.map(_ / Compile / doc / tastyFiles)))
lazy val allDependencyClasspath = Def.taskDyn(flattenTasks(root.uses.map(_ / Compile / doc / dependencyClasspath)))
lazy val docs = project.in(file("site")).settings(
  name := projectName,
  mdocVariables := Map(
    "AUTOMORPH_VERSION" -> releaseVersion.value,
    "SCALA_VERSION" -> exampleScalaVersion,
    "LOGBACK_VERSION" -> logbackVersion,
<<<<<<< HEAD
    "REPOSITORY_URL" -> repositoryUrl,
=======
    "SCALADOC_VERSION" -> scalaVersion.value,
    "STTP_VERSION" -> sttpVersion,
    "REPOSITORY_URL" -> repositoryUrl
>>>>>>> 61fa9c28
  ),
  mdocOut := baseDirectory.value / "docs",
  mdocExtraArguments := Seq("--no-link-hygiene"),
  mdoc / fileInputs ++= Seq(
    (LocalRootProject / baseDirectory).value.toGlob / "docs" / ** / "*.md",
    (LocalRootProject / baseDirectory).value.toGlob / "docs" / ** / "*.jpg",
  ),
  Compile / doc / scalacOptions := docScalac3Options,
  Compile / doc / sources ++= allSources.value.flatten.filter(_.getName != "MonixSystem.scala"),
  Compile / doc / tastyFiles ++= allTastyFiles.value.flatten.filter(_.getName != "MonixSystem.tasty"),
  Compile / doc / dependencyClasspath ++=
    allDependencyClasspath.value.flatten.filter(!_.data.getName.startsWith("cats-effect_3-2")),
).enablePlugins(MdocPlugin)

// Site
def relativizeScaladocLinks(content: String, path: String): String = {
  import java.io.File
  val searchData = path.endsWith(s"${File.separator}searchData.js")
  if (searchData || path.endsWith(".html")) {
    val apiLinkPrefix = """"https:\/\/javadoc\.io\/page\/org\.automorph\/[^\/]+\/[^\/]+\/"""
    val patterns = path.split(File.separator).toSeq.init.foldLeft(Seq("")) { case (paths, packageName) =>
      paths :+ s"${paths.last}$packageName/"
    }.reverse
    val replacements = if (searchData) Seq("", s"$apiUrl/") else Range(0, patterns.size).map("../" * _)
    val titledContent = content.replaceAll(">root<", s">${projectName.capitalize}<")
    patterns.zip(replacements).foldLeft(titledContent) { case (text, (pattern, replacement)) =>
      text.replaceAll(s"$apiLinkPrefix$pattern", s""""$replacement""")
    }
  } else {
    content
  }
}

// Generate
val site = taskKey[Unit]("Generates project website.")

site := {
  // Generate Markdown documentation
  import scala.sys.process.Process
  (docs / Compile / doc).value
  (docs / mdoc).toTask("").value

  // Insert examples sources into the examples page
  val docsDirectory = (docs / baseDirectory).value
  val examplesDirectory = (examples / baseDirectory).value / "project"
  insertDocExampleSources(docsDirectory, examplesDirectory, releaseVersion.value, logbackVersion)

  // Generate website
  Process(Seq("yarn", "install"), docsDirectory).!
  Process(Seq("yarn", "build"), docsDirectory, "SITE_DOCS" -> "docs").!

  // Correct API documentation links
  val apiDirectory = docsDirectory / "build/api"
  Path.allSubpaths((docs / Compile / doc / target).value).filter(_._1.isFile).foreach { case (file, path) =>
    IO.write(apiDirectory / path, relativizeScaladocLinks(IO.read(file), path))
  }
  val systemDirectory = s"$projectName/system"
  val monixApiDirectory = (monix / Compile / doc / target).value / systemDirectory
  Path.allSubpaths(monixApiDirectory).filter(_._1.isFile).foreach { case (file, path) =>
    IO.write(apiDirectory / systemDirectory / path, relativizeScaladocLinks(IO.read(file), path))
  }

  // Include example sources
  IO.copyDirectory(examplesDirectory, docsDirectory / "build/examples", overwrite = true)
}

def insertDocExampleSources(
  docsDirectory: File,
  sourceDirectory: File,
  releaseVersion: String,
  logbackVersion: String,
): Unit = {
  val examplesPage = docsDirectory / "docs/Examples.md"
  val examples = IO.readLines(examplesPage).flatMap { docLine =>
    "^###.*https?://[^/]+/[^/]+/([^)]*)\\)".r.findFirstMatchIn(docLine).map(_.group(1)).map { path =>
      var omittedEmptyLines = 3
      val lines = IO.readLines(sourceDirectory / path)
      val caption = lines.headOption.filter(_.startsWith("// ")).map(_.replaceFirst("// ", "") + "\n")
      val source = caption.map(_ => lines.tail).getOrElse(lines).flatMap {
        case line if line.startsWith("//> ") =>
          Seq(line
            .replaceFirst("//> using ", "  \"")
            .replaceFirst("::", "\" %% \"")
            .replaceAll(":", "\" % \"")
            .replaceFirst("@AUTOMORPH_VERSION@", releaseVersion)
            .replaceFirst("@SCALA_VERSION@", exampleScalaVersion)
            .replaceFirst("@LOGBACK_VERSION@", logbackVersion)
            .replaceFirst("@STTP_VERSION@", sttpVersion)
            .replaceFirst("$", "\","))
        case line if line.startsWith("package") => Seq(")\n```\n\n**Source**\n```scala")
        case line if line.startsWith("private") && line.contains("object") => Seq()
        case line if line.contains("def main(") => Seq()
        case line if line.contains("@scala") => Seq()
        case "  }" => Seq()
        case "}" => Seq()
        case "" => if (omittedEmptyLines <= 0) Seq("")
          else {
            omittedEmptyLines -= 1
            Seq()
          }
        case line => Seq(line.replaceFirst("    ", "").replaceFirst("^private\\[examples\\] ", ""))
      }
      Seq(docLine) ++ caption ++ Seq("\n", "**Build**\n```scala\nlibraryDependencies ++= Seq(") ++ source ++ Seq("```")
    }.getOrElse(Seq(docLine))
  }
  IO.writeLines(examplesPage, examples)
}

// Start
val startSite = taskKey[Unit]("Continuously generates project website.")

startSite := {
  import scala.sys.process.Process
  Process(Seq("yarn", "install"), (docs / baseDirectory).value).!
  Process(Seq("yarn", "start"), (docs / baseDirectory).value, "SITE_DOCS" -> "docs").!
}
startSite := startSite.dependsOn(site).value

// Serve
val serveSite = taskKey[Unit]("Serve generated project website.")

serveSite := {
  import scala.sys.process.Process
  Process(Seq("yarn", "install"), (docs / baseDirectory).value).!
  Process(Seq("yarn", "serve"), (docs / baseDirectory).value, "SITE_DOCS" -> "docs").!
}
serveSite := serveSite.dependsOn(site).value

cleanFiles ++= Seq(
  (docs / baseDirectory).value / "build",
  (docs / baseDirectory).value / "docs",
  (docs / baseDirectory).value / "static/examples",
)

// Publish
def environment(name: String): String =
  Option(System.getenv(name)).getOrElse("")
sonatypeRepository := "https://s01.oss.sonatype.org/service/local"
sonatypeCredentialHost := "s01.oss.sonatype.org"

credentials ++= Seq(
  Credentials(
    "GnuPG Key ID",
    "gpg",
    environment("ARTIFACT_GPG_KEY_ID"),
    "",
  ),
  Credentials(
    "Sonatype Nexus Repository Manager",
    "s01.oss.sonatype.org",
<<<<<<< HEAD
    projectDomain,
    environment("SONATYPE_PASSWORD"),
  ),
=======
    environment("SONATYPE_TOKEN_USERNAME"),
    environment("SONATYPE_TOKEN_PASSWORD")
  )
>>>>>>> 61fa9c28
)
ThisBuild / publishTo := sonatypePublishToBundle.value
ThisBuild / versionScheme := Some("early-semver")
ThisBuild / versionPolicyIntention := Compatibility.BinaryCompatible<|MERGE_RESOLUTION|>--- conflicted
+++ resolved
@@ -395,13 +395,9 @@
     "AUTOMORPH_VERSION" -> releaseVersion.value,
     "SCALA_VERSION" -> exampleScalaVersion,
     "LOGBACK_VERSION" -> logbackVersion,
-<<<<<<< HEAD
-    "REPOSITORY_URL" -> repositoryUrl,
-=======
     "SCALADOC_VERSION" -> scalaVersion.value,
     "STTP_VERSION" -> sttpVersion,
     "REPOSITORY_URL" -> repositoryUrl
->>>>>>> 61fa9c28
   ),
   mdocOut := baseDirectory.value / "docs",
   mdocExtraArguments := Seq("--no-link-hygiene"),
@@ -552,15 +548,9 @@
   Credentials(
     "Sonatype Nexus Repository Manager",
     "s01.oss.sonatype.org",
-<<<<<<< HEAD
-    projectDomain,
-    environment("SONATYPE_PASSWORD"),
-  ),
-=======
     environment("SONATYPE_TOKEN_USERNAME"),
     environment("SONATYPE_TOKEN_PASSWORD")
   )
->>>>>>> 61fa9c28
 )
 ThisBuild / publishTo := sonatypePublishToBundle.value
 ThisBuild / versionScheme := Some("early-semver")
