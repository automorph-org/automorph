// Project
val projectRoot = "org"
val projectName = "automorph"
val projectDomain = s"$projectName.$projectRoot"
val projectDescription = "RPC client and server library for Scala"
val siteUrl = s"https://$projectDomain"
val apiUrl = s"$siteUrl/api"
ThisBuild / homepage := Some(url(siteUrl))
ThisBuild / licenses := Seq("Apache-2.0" -> url("https://www.apache.org/licenses/LICENSE-2.0"))
ThisBuild / description := projectDescription
ThisBuild / organization := s"$projectRoot.$projectName"
ThisBuild / organizationName := projectName
ThisBuild / organizationHomepage := Some(url(siteUrl))

ThisBuild / developers := List(Developer(
  id = "m",
  name = "Martin Ockajak",
  email = s"$projectDomain@proton.me",
  url = url(s"https://$projectDomain"),
))
val releaseVersion = settingKey[String]("Release version.")

ThisBuild / releaseVersion := IO.readLines((examples / Compile / scalaSource).value / "examples/Quickstart.scala")
  .filter(_.startsWith(s"//> using dep $projectRoot.$projectName::"))
  .flatMap(_.split(":").lastOption)
  .lastOption.getOrElse("")
val scala3 = settingKey[Boolean]("Uses Scala 3 platform.")
ThisBuild / scala3 := CrossVersion.partialVersion(scalaVersion.value).exists(_._1 == 3)
Global / onChangedBuildSource := ReloadOnSourceChanges

// Repository
val repositoryPath = s"$projectName-$projectRoot/$projectName"
val repositoryUrl = s"https://github.com/$repositoryPath"
val repositoryShell = s"git@github.com:$repositoryPath.git"
ThisBuild / scmInfo := Some(ScmInfo(url(repositoryUrl), s"scm:$repositoryShell"))
apiURL := Some(url(apiUrl))

onLoadMessage := {
  System.setProperty("project.target", s"${target.value}")
  ""
}

// Structure
lazy val root = project.in(file(".")).settings(
  name := projectName,
  publish / skip := true,
  mimaReportBinaryIssues := {},
  tastyMiMaReportIssues := {},
).aggregate(
  // Core
  meta,
  core,

  // Message codec
  circe,
  jackson,
  playJson,
  weepickle,
  upickle,
  json4s,

  // Effect system
  zio,
  monix,
  catsEffect,

  // Client transport
  sttp,
  rabbitmq,

  // Server transport
  tapir,
  undertow,
  vertx,
  jetty,
  zioHttp,
  akkaHttp,
  pekkoHttp,
  play,

  // Endpoint transport
  finagle,

  // Misc
  default,
  standard,
  examples,
)

// Dependencies
def source(project: Project, path: String, dependsOn: ClasspathDep[ProjectReference]*): Project = {
  val shortName = path.replaceAll(Path.sep.toString, "-")
  val subProject = project.in(file(path)).dependsOn(dependsOn: _*).settings(
    Compile / doc / scalacOptions := (if (scala3.value) docScalac3Options else docScalac2Options),
    Test / testOptions += Tests.Argument(
      TestFrameworks.ScalaTest, "-fDSTW",
      s"${System.getProperty("project.target")}/test-$shortName-scala-${scalaVersion.value.substring(0, 1)}.log"
    )
  )
  val directories = path.split(Path.sep).toSeq
  directories.headOption.map(Set("examples", "test").contains) match {
    case Some(true) => subProject.settings(
        name := s"$projectName-${directories.mkString("-")}",
        publish / skip := true,
        mimaReportBinaryIssues := {},
        tastyMiMaReportIssues := {},
      )
    case _ =>
      val nameDirectories = directories match {
        case Seq(_) => directories
        case _ => directories.tail
      }
      subProject.settings(
        name := s"$projectName-${nameDirectories.mkString("-")}",
        mimaPreviousArtifacts := Set(organization.value %% name.value % version.value.split("\\+").head),
        tastyMiMaPreviousArtifacts := mimaPreviousArtifacts.value,
      )
  }
}

// Core
val slf4jVersion = "2.0.13"
lazy val meta = source(project, "meta").settings(
  libraryDependencies ++= (
    if (scala3.value) Seq() else Seq("org.scala-lang" % "scala-reflect" % scalaVersion.value)
  ) ++ Seq("org.slf4j" % "slf4j-api" % slf4jVersion)
)
lazy val core = source(project, "core", meta, testBase % Test)

// Effect system
<<<<<<< HEAD
lazy val zio = source(project, "system/zio", core, testPlugin % Test).settings(
  libraryDependencies += "dev.zio" %% "zio" % "2.1.4"
=======
lazy val zio = source(project, "system/zio", core, testSystem % Test).settings(
  libraryDependencies += "dev.zio" %% "zio" % "2.1.11"
>>>>>>> 17a40102
)
lazy val monix = source(project, "system/monix", core, testPlugin % Test).settings(
  libraryDependencies += "io.monix" %% "monix-eval" % "3.4.1"
)
<<<<<<< HEAD
lazy val catsEffect = source(project, "system/cats-effect", core, testPlugin % Test).settings(
  libraryDependencies += "org.typelevel" %% "cats-effect" % "3.5.4"
)

// Message codec
val circeVersion = "0.14.8"
=======
lazy val catsEffect = source(project, "system/cats-effect", core, testSystem % Test).settings(
  libraryDependencies += "org.typelevel" %% "cats-effect" % "3.5.5"
)
lazy val scalazEffect = source(project, "system/scalaz-effect", core, testSystem % Test).settings(
  libraryDependencies += "org.scalaz" %% "scalaz-effect" % "7.4.0-M15"
)

// Message codec
val circeVersion = "0.14.10"
>>>>>>> 17a40102
lazy val circe = source(project, s"codec/circe", core, testCodec % Test).settings(
  libraryDependencies ++= Seq(
    "io.circe" %% "circe-parser" % circeVersion,
    "io.circe" %% "circe-generic" % circeVersion,
  )
)
<<<<<<< HEAD
val jacksonVersion = "2.17.1"
=======
val jacksonVersion = "2.18.1"
>>>>>>> 17a40102
lazy val jackson = source(project, "codec/jackson", core, testCodec % Test).settings(
  libraryDependencies ++= Seq(
    "com.fasterxml.jackson.module" %% "jackson-module-scala" % jacksonVersion,
    "com.fasterxml.jackson.dataformat" % "jackson-dataformat-smile" % jacksonVersion,
    "com.fasterxml.jackson.dataformat" % "jackson-dataformat-cbor" % jacksonVersion,
  )
)
<<<<<<< HEAD
lazy val json4s = source(project, "codec/json4s", core, testCodec % Test).settings(
  publish / skip := scala3.value,
  libraryDependencies += "org.json4s" %% "json4s-native" % "4.1.0-M5",
)
lazy val playJson = source(project, "codec/play-json", core, testCodec % Test).settings(
  publish / skip := scala3.value,
  libraryDependencies += "org.playframework" %% "play-json" % "3.0.4",
)
lazy val weepickle = source(project, "codec/weepickle", core, testCodec % Test).settings(
  libraryDependencies ++= Seq(
    "com.rallyhealth" %% "weepack-v1" % "1.9.1",
    "com.fasterxml.jackson.dataformat" % "jackson-dataformat-smile" % jacksonVersion,
    "com.fasterxml.jackson.dataformat" % "jackson-dataformat-cbor" % jacksonVersion,
    "com.fasterxml.jackson.dataformat" % "jackson-dataformat-ion" % jacksonVersion,
  )
)
lazy val upickle = source(project, "codec/upickle", core, testCodec % Test).settings(
  libraryDependencies += "com.lihaoyi" %% "upickle" % "3.3.1"
)

// Client transport
val sttpVersion = "3.9.7"
val sttpHttpClientVersion = "3.5.2"
lazy val sttp =
  source(project, "transport/sttp", core, catsEffect % Test, zio % Test, testPlugin % Test).settings(
    libraryDependencies ++= Seq(
      "com.softwaremill.sttp.client3" %% "core" % sttpVersion,
      "com.softwaremill.sttp.client3" %% "async-http-client-backend-future" % sttpVersion % Test,
      "com.softwaremill.sttp.client3" %% "async-http-client-backend-zio" % sttpVersion % Test,
      "com.softwaremill.sttp.client3" %% "armeria-backend" % sttpVersion % Test,
      "com.softwaremill.sttp.client3" %% "httpclient-backend" % sttpHttpClientVersion % Test,
      "com.softwaremill.sttp.client3" %% "okhttp-backend" % sttpVersion % Test,
    )
=======
lazy val upickle = source(project, "codec/upickle", core, testCodec % Test).settings(
  libraryDependencies += "com.lihaoyi" %% "upickle" % "4.0.2"
)
lazy val argonaut = source(project, "codec/argonaut", core, testCodec % Test).settings(
  libraryDependencies += "io.argonaut" %% "argonaut" % "6.3.10"
)

// Client transport
val sttpVersion = "3.10.1"
val sttpHttpClientVersion = "3.5.2"
lazy val sttp =
  source(project, "transport/sttp", core, catsEffect % Test, zio % Test, testTransport % Test).settings(
  libraryDependencies ++= Seq(
    "com.softwaremill.sttp.client3" %% "core" % sttpVersion,
    "com.softwaremill.sttp.client3" %% "async-http-client-backend-future" % sttpVersion % Test,
    "com.softwaremill.sttp.client3" %% "async-http-client-backend-zio" % sttpVersion % Test,
    "com.softwaremill.sttp.client3" %% "armeria-backend" % sttpVersion % Test,
    "com.softwaremill.sttp.client3" %% "httpclient-backend" % sttpHttpClientVersion % Test,
    "com.softwaremill.sttp.client3" %% "okhttp-backend" % sttpHttpClientVersion % Test
  )
)
lazy val rabbitmq = source(project, "transport/rabbitmq", core, testTransport % Test).settings(
  libraryDependencies ++= Seq(
    "com.rabbitmq" % "amqp-client" % "5.22.0"
>>>>>>> 17a40102
  )
lazy val rabbitmq = source(project, "transport/rabbitmq", core, testPlugin % Test).settings(
  libraryDependencies += "com.rabbitmq" % "amqp-client" % "5.21.0"
)

// Server transport
<<<<<<< HEAD
val tapirVersion = "1.10.10"
lazy val tapir = source(project, "transport/tapir", core, catsEffect % Test, testPlugin % Test).settings(
=======
val tapirVersion = "1.11.7"
lazy val tapir = source(project, "transport/tapir", core, catsEffect % Test, testTransport % Test).settings(
>>>>>>> 17a40102
  libraryDependencies ++= Seq(
    "com.softwaremill.sttp.tapir" %% "tapir-server" % tapirVersion,
    "com.softwaremill.sttp.tapir" %% "tapir-armeria-server" % tapirVersion % Test,
    "com.softwaremill.sttp.tapir" %% "tapir-http4s-server" % tapirVersion % Test,
    "org.http4s" %% "http4s-ember-server" % "0.23.27" % Test,
    "com.softwaremill.sttp.tapir" %% "tapir-netty-server" % tapirVersion % Test,
    "com.softwaremill.sttp.tapir" %% "tapir-vertx-server" % tapirVersion % Test,
  )
)
<<<<<<< HEAD
lazy val undertow = source(project, "transport/undertow", core, testPlugin % Test).settings(
  libraryDependencies += "io.undertow" % "undertow-core" % "2.3.14.Final"
)
lazy val vertx = source(project, "transport/vertx", core, testPlugin % Test).settings(
  libraryDependencies += "io.vertx" % "vertx-core" % "4.5.8"
=======
lazy val undertow = source(project, "transport/undertow", core, testTransport % Test).settings(
  libraryDependencies += "io.undertow" % "undertow-core" % "2.3.18.Final"
)
lazy val vertx = source(project, "transport/vertx", core, testTransport % Test).settings(
  libraryDependencies += "io.vertx" % "vertx-core" % "4.5.10"
>>>>>>> 17a40102
)
val jettyVersion = "12.0.11"
lazy val jetty = source(project, "transport/jetty", core, testPlugin % Test).settings(
  libraryDependencies ++= Seq(
    "org.eclipse.jetty.websocket" % "jetty-websocket-jetty-client" % jettyVersion,
    "org.eclipse.jetty.websocket" % "jetty-websocket-jetty-server" % jettyVersion,
  )
)
<<<<<<< HEAD
lazy val zioHttp = source(project, "transport/zio-http", core, testPlugin % Test, zio % Test).settings(
  publish / skip := true,
  libraryDependencies += "dev.zio" %% "zio-http" % "3.0.0-RC8"
)
val akkaVersion = "2.8.5"
lazy val akkaHttp = source(project, "transport/akka-http", core, testPlugin % Test).settings(
=======
val akkaVersion = "2.8.7"
lazy val akkaHttp = source(project, "transport/akka-http", core, testTransport % Test).settings(
>>>>>>> 17a40102
  Test / fork := true,
  Test / testForkedParallel := true,
  Test / javaOptions ++= testJavaOptions,
  libraryDependencies ++= Seq(
    "com.typesafe.akka" %% "akka-http" % "10.5.3",
    "com.typesafe.akka" %% "akka-actor-typed" % akkaVersion,
    "com.typesafe.akka" %% "akka-stream" % akkaVersion,
    "com.typesafe.akka" %% "akka-slf4j" % akkaVersion % Test,
  ),
)
val pekkoVersion = "1.0.3"
lazy val pekkoHttp = source(project, "transport/pekko-http", core, testPlugin % Test).settings(
  Test / fork := true,
  Test / testForkedParallel := true,
  Test / javaOptions ++= testJavaOptions,
  libraryDependencies ++= Seq(
    "org.apache.pekko" %% "pekko-http" % "1.0.1",
    "org.apache.pekko" %% "pekko-actor-typed" % pekkoVersion,
    "org.apache.pekko" %% "pekko-stream" % pekkoVersion,
    "org.apache.pekko" %% "pekko-slf4j" % pekkoVersion % Test,
  ),
)
val playVersion = "3.0.4"
lazy val play = source(project, "transport/play", core, testPlugin % Test).settings(
  Test / fork := true,
  Test / testForkedParallel := true,
  Test / javaOptions ++= testJavaOptions,
  libraryDependencies ++= Seq(
    "org.playframework" %% "play-server" % playVersion,
    "org.playframework" %% "play-pekko-http-server" % playVersion % Test,
  ),
)

// Endpoint transport
lazy val finagle = source(project, "transport/finagle", core, testPlugin % Test).settings(
  libraryDependencies ++= Seq(
    ("com.twitter" % "finagle-http" % "24.2.0")
      .exclude("org.scala-lang.modules", "scala-collection-compat_2.13")
      .exclude("com.fasterxml.jackson.module", "jackson-module-scala_2.13")
      .cross(CrossVersion.for3Use2_13),
    "com.fasterxml.jackson.module" %% "jackson-module-scala" % jacksonVersion,
  )
)

// Miscellaneous
lazy val default = source(project, "default", circe, undertow, testPlugin % Test)
lazy val examples = source(
  project,
  "examples",
  default,
  upickle,
  zio,
  vertx,
  sttp,
  rabbitmq,
  testBase % Test,
).settings(
  Test / fork := true,
  Test / javaOptions ++= testJavaOptions,
  libraryDependencies ++= Seq(
    "com.softwaremill.sttp.client3" %% "async-http-client-backend-future" % sttpVersion,
    "com.softwaremill.sttp.client3" %% "async-http-client-backend-zio" % sttpVersion,
  ),
  Compile / scalaSource := baseDirectory.value / "project/src/main/scala",
<<<<<<< HEAD
  Test / scalaSource := baseDirectory.value / "project/src/test/scala",
=======
  Test / scalaSource := baseDirectory.value / "project/src/test/scala"
)


// Test
val logbackVersion = "1.5.12"
ThisBuild / Test / testOptions += Tests.Argument("-f", (target.value / "test.results").getPath, "-oDF")
lazy val testBase = source(project, "test/base").settings(
  libraryDependencies ++= Seq(
    "org.scalatest" %% "scalatest" % "3.2.19",
    "org.scalatestplus" %% "scalacheck-1-18" % "3.2.19.0",
    "org.slf4j" % "jul-to-slf4j" % slf4jVersion,
    "ch.qos.logback" % "logback-classic" % logbackVersion,
    "com.lihaoyi" %% "pprint" % "0.9.0"
  )
)
lazy val testCodec = source(project, "test/codec", testBase, meta).settings(
  libraryDependencies += "com.fasterxml.jackson.core" % "jackson-databind" % jacksonVersion
>>>>>>> 17a40102
)

// Compile
<<<<<<< HEAD
=======
ThisBuild / scalaVersion := "3.3.0"
ThisBuild / crossScalaVersions += "2.13.15"
ThisBuild / javacOptions ++= Seq("-source", "11", "-target", "11")
>>>>>>> 17a40102
val commonScalacOptions = Seq(
  "-feature",
  "-deprecation",
  "-unchecked",
  "-release",
  "11",
  "-encoding",
  "utf8",
  "-Wvalue-discard",
  "-Werror",
)
val commonScalac3Options = commonScalacOptions ++ Seq(
  "-source",
  "3.3",
  "-pagewidth",
  "120",
)
val silencedScala2Warnings = Seq(
  "msg=copied from the case class constructor",
  "msg=parameter arguments in method main is never used",
  "msg=Unused import",
  "msg=does not suppress any",
).map(_ + ":silent").mkString(",")
val compileScalac2Options = commonScalacOptions ++ Seq(
  "-Xsource:3-cross",
  "-Xlint:_,-byname-implicit",
<<<<<<< HEAD
  s"-Wconf:$silencedScala2Warnings",
  "-Wdead-code",
=======
  "-Wconf:site=[^.]+\\.codec\\.json\\..*:silent,cat=other-non-cooperative-equals:silent,msg=constructor modifiers are assumed:silent,msg=copied from the case class constructor:silent",
>>>>>>> 17a40102
  "-Wextra-implicit",
  "-Wnumeric-widen",
  "-Vfree-terms",
  "-Vimplicits",
  "-Ybackend-parallelism",
  s"${Math.min(java.lang.Runtime.getRuntime.availableProcessors, 16)}",
)
val compileScalac3Options = commonScalac3Options ++ Seq(
  "-indent",
  "-Xcheck-macros",
)
val docScalac3Options = commonScalac3Options ++ Seq(
  s"-source-links:src=github://$repositoryPath/master",
  s"-skip-by-id:$projectName.client.meta,examples",
)
val docScalac2Options = compileScalac2Options ++ Seq(
  "-skip-packages",
  s"$projectName.client.meta:examples",
)
val exampleScalaVersion = "3.4.2"
ThisBuild / scalaVersion := "3.3.3"
ThisBuild / crossScalaVersions += "2.13.14"
ThisBuild / javacOptions ++= Seq("-source", "11", "-target", "11")
ThisBuild / scalacOptions ++= (if (scala3.value) compileScalac3Options else compileScalac2Options)

// Analyze
scalastyleConfig := baseDirectory.value / "project/scalastyle-config.sbt.xml"
Compile / scalastyleSources ++= (Compile / unmanagedSourceDirectories).value
scalastyleFailOnError := true

// Test
val logbackVersion = "1.5.6"
lazy val testBase = source(project, "test/base").settings(
  libraryDependencies ++= Seq(
    "org.scalatest" %% "scalatest" % "3.2.18",
    "org.scalatestplus" %% "scalacheck-1-17" % "3.2.18.0",
    "org.slf4j" % "jul-to-slf4j" % slf4jVersion,
    "ch.qos.logback" % "logback-classic" % logbackVersion,
    "com.lihaoyi" %% "pprint" % "0.9.0",
  )
)
lazy val testCodec = source(project, "test/codec", testBase, meta).settings(
  libraryDependencies += "com.fasterxml.jackson.core" % "jackson-databind" % jacksonVersion
)
lazy val testPlugin =
  source(project, "test/plugin", testCodec, core, circe, jackson, playJson, json4s, weepickle, upickle)
lazy val standard = source(project, "test/standard", testPlugin, core, testPlugin % Test)

def testJavaOptions: Seq[String] =
  Seq(s"-Dproject.target=${System.getProperty("project.target")}")

lazy val testScalastyle = taskKey[Unit]("testScalastyle")
testScalastyle := (Test / scalastyle).toTask("").value
val testEnvironment = taskKey[Unit]("Prepares testing environment.")
testEnvironment := IO.delete(target.value / "lock")
ThisBuild / Test / testOptions ++= Seq(
  Tests.Argument(TestFrameworks.ScalaTest, "-oDST"),
  Tests.Argument(TestFrameworks.ScalaCheck, "-minSuccessfulTests", "7"),
)
ThisBuild / Test / test := (Test / test).dependsOn(testScalastyle).dependsOn(testEnvironment).value

// Documentation
def flattenTasks[A](tasks: Seq[Def.Initialize[Task[A]]]): Def.Initialize[Task[Seq[A]]] =
  tasks match {
    case Seq() => Def.task(Seq())
    case Seq(head, tail @ _*) => Def.taskDyn(flattenTasks(tail).map(_.+:(head.value)))
  }
lazy val allSources = Def.taskDyn(flattenTasks(root.uses.map(_ / Compile / doc / sources)))
lazy val allTastyFiles = Def.taskDyn(flattenTasks(root.uses.map(_ / Compile / doc / tastyFiles)))
lazy val allDependencyClasspath = Def.taskDyn(flattenTasks(root.uses.map(_ / Compile / doc / dependencyClasspath)))
lazy val docs = project.in(file("site")).settings(
  name := projectName,
  mdocVariables := Map(
    "AUTOMORPH_VERSION" -> releaseVersion.value,
    "SCALA_VERSION" -> exampleScalaVersion,
    "LOGBACK_VERSION" -> logbackVersion,
    "REPOSITORY_URL" -> repositoryUrl,
  ),
  mdocOut := baseDirectory.value / "docs",
  mdocExtraArguments := Seq("--no-link-hygiene"),
  mdoc / fileInputs ++= Seq(
    (LocalRootProject / baseDirectory).value.toGlob / "docs" / ** / "*.md",
    (LocalRootProject / baseDirectory).value.toGlob / "docs" / ** / "*.jpg",
  ),
  Compile / doc / scalacOptions := docScalac3Options,
  Compile / doc / sources ++= allSources.value.flatten.filter(_.getName != "MonixSystem.scala"),
  Compile / doc / tastyFiles ++= allTastyFiles.value.flatten.filter(_.getName != "MonixSystem.tasty"),
  Compile / doc / dependencyClasspath ++=
    allDependencyClasspath.value.flatten.filter(!_.data.getName.startsWith("cats-effect_3-2")),
).enablePlugins(MdocPlugin)

// Site
def relativizeScaladocLinks(content: String, path: String): String = {
  import java.io.File
  val searchData = path.endsWith(s"${File.separator}searchData.js")
  if (searchData || path.endsWith(".html")) {
    val apiLinkPrefix = """"https:\/\/javadoc\.io\/page\/org\.automorph\/[^\/]+\/[^\/]+\/"""
    val patterns = path.split(File.separator).toSeq.init.foldLeft(Seq("")) { case (paths, packageName) =>
      paths :+ s"${paths.last}$packageName/"
    }.reverse
    val replacements = if (searchData) Seq("", s"$apiUrl/") else Range(0, patterns.size).map("../" * _)
    val titledContent = content.replaceAll(">root<", s">${projectName.capitalize}<")
    patterns.zip(replacements).foldLeft(titledContent) { case (text, (pattern, replacement)) =>
      text.replaceAll(s"$apiLinkPrefix$pattern", s""""$replacement""")
    }
  } else {
    content
  }
}

// Generate
val site = taskKey[Unit]("Generates project website.")

site := {
  // Generate Markdown documentation
  import scala.sys.process.Process
  (docs / Compile / doc).value
  (docs / mdoc).toTask("").value

  // Insert examples sources into the examples page
  val docsDirectory = (docs / baseDirectory).value
  val examplesDirectory = (examples / baseDirectory).value / "project"
  insertDocExampleSources(docsDirectory, examplesDirectory, releaseVersion.value, logbackVersion)

  // Generate website
  Process(Seq("yarn", "install"), docsDirectory).!
  Process(Seq("yarn", "build"), docsDirectory, "SITE_DOCS" -> "docs").!

  // Correct API documentation links
  val apiDirectory = docsDirectory / "build/api"
  Path.allSubpaths((docs / Compile / doc / target).value).filter(_._1.isFile).foreach { case (file, path) =>
    IO.write(apiDirectory / path, relativizeScaladocLinks(IO.read(file), path))
  }
  val systemDirectory = s"$projectName/system"
  val monixApiDirectory = (monix / Compile / doc / target).value / systemDirectory
  Path.allSubpaths(monixApiDirectory).filter(_._1.isFile).foreach { case (file, path) =>
    IO.write(apiDirectory / systemDirectory / path, relativizeScaladocLinks(IO.read(file), path))
  }

  // Include example sources
  IO.copyDirectory(examplesDirectory, docsDirectory / "build/examples", overwrite = true)
}

def insertDocExampleSources(
  docsDirectory: File,
  sourceDirectory: File,
  releaseVersion: String,
  logbackVersion: String,
): Unit = {
  val examplesPage = docsDirectory / "docs/Examples.md"
  val examples = IO.readLines(examplesPage).flatMap { docLine =>
    "^###.*https?://[^/]+/[^/]+/([^)]*)\\)".r.findFirstMatchIn(docLine).map(_.group(1)).map { path =>
      var omittedEmptyLines = 3
      val lines = IO.readLines(sourceDirectory / path)
      val caption = lines.headOption.filter(_.startsWith("// ")).map(_.replaceFirst("// ", "") + "\n")
      val source = caption.map(_ => lines.tail).getOrElse(lines).flatMap {
        case line if line.startsWith("//> ") =>
          Seq(line
            .replaceFirst("//> using ", "  \"")
            .replaceFirst("::", "\" %% \"")
            .replaceAll(":", "\" % \"")
            .replaceFirst("@AUTOMORPH_VERSION@", releaseVersion)
            .replaceFirst("@SCALA_VERSION@", exampleScalaVersion)
            .replaceFirst("@LOGBACK_VERSION@", logbackVersion)
            .replaceFirst("@STTP_VERSION@", sttpVersion)
            .replaceFirst("$", "\","))
        case line if line.startsWith("package") => Seq(")\n```\n\n**Source**\n```scala")
        case line if line.startsWith("private") && line.contains("object") => Seq()
        case line if line.contains("def main(") => Seq()
        case line if line.contains("@scala") => Seq()
        case "  }" => Seq()
        case "}" => Seq()
        case "" => if (omittedEmptyLines <= 0) Seq("")
          else {
            omittedEmptyLines -= 1
            Seq()
          }
        case line => Seq(line.replaceFirst("    ", "").replaceFirst("^private\\[examples\\] ", ""))
      }
      Seq(docLine) ++ caption ++ Seq("\n", "**Build**\n```scala\nlibraryDependencies ++= Seq(") ++ source ++ Seq("```")
    }.getOrElse(Seq(docLine))
  }
  IO.writeLines(examplesPage, examples)
}

// Start
val startSite = taskKey[Unit]("Continuously generates project website.")

startSite := {
  import scala.sys.process.Process
  Process(Seq("yarn", "install"), (docs / baseDirectory).value).!
  Process(Seq("yarn", "start"), (docs / baseDirectory).value, "SITE_DOCS" -> "docs").!
}
startSite := startSite.dependsOn(site).value

// Serve
val serveSite = taskKey[Unit]("Serve generated project website.")

serveSite := {
  import scala.sys.process.Process
  Process(Seq("yarn", "install"), (docs / baseDirectory).value).!
  Process(Seq("yarn", "serve"), (docs / baseDirectory).value, "SITE_DOCS" -> "docs").!
}
serveSite := serveSite.dependsOn(site).value

cleanFiles ++= Seq(
  (docs / baseDirectory).value / "build",
  (docs / baseDirectory).value / "docs",
  (docs / baseDirectory).value / "static/examples",
)

// Publish
def environment(name: String): String =
  Option(System.getenv(name)).getOrElse("")
sonatypeRepository := "https://s01.oss.sonatype.org/service/local"
sonatypeCredentialHost := "s01.oss.sonatype.org"

credentials ++= Seq(
  Credentials(
    "GnuPG Key ID",
    "gpg",
    environment("ARTIFACT_GPG_KEY_ID"),
    "",
  ),
  Credentials(
    "Sonatype Nexus Repository Manager",
    "s01.oss.sonatype.org",
    projectDomain,
    environment("SONATYPE_PASSWORD"),
  ),
)
ThisBuild / publishTo := sonatypePublishToBundle.value
ThisBuild / versionScheme := Some("early-semver")
ThisBuild / versionPolicyIntention := Compatibility.BinaryCompatible<|MERGE_RESOLUTION|>--- conflicted
+++ resolved
@@ -128,46 +128,25 @@
 lazy val core = source(project, "core", meta, testBase % Test)
 
 // Effect system
-<<<<<<< HEAD
-lazy val zio = source(project, "system/zio", core, testPlugin % Test).settings(
-  libraryDependencies += "dev.zio" %% "zio" % "2.1.4"
-=======
 lazy val zio = source(project, "system/zio", core, testSystem % Test).settings(
   libraryDependencies += "dev.zio" %% "zio" % "2.1.11"
->>>>>>> 17a40102
 )
 lazy val monix = source(project, "system/monix", core, testPlugin % Test).settings(
   libraryDependencies += "io.monix" %% "monix-eval" % "3.4.1"
 )
-<<<<<<< HEAD
 lazy val catsEffect = source(project, "system/cats-effect", core, testPlugin % Test).settings(
-  libraryDependencies += "org.typelevel" %% "cats-effect" % "3.5.4"
-)
-
-// Message codec
-val circeVersion = "0.14.8"
-=======
-lazy val catsEffect = source(project, "system/cats-effect", core, testSystem % Test).settings(
   libraryDependencies += "org.typelevel" %% "cats-effect" % "3.5.5"
-)
-lazy val scalazEffect = source(project, "system/scalaz-effect", core, testSystem % Test).settings(
-  libraryDependencies += "org.scalaz" %% "scalaz-effect" % "7.4.0-M15"
 )
 
 // Message codec
 val circeVersion = "0.14.10"
->>>>>>> 17a40102
 lazy val circe = source(project, s"codec/circe", core, testCodec % Test).settings(
   libraryDependencies ++= Seq(
     "io.circe" %% "circe-parser" % circeVersion,
     "io.circe" %% "circe-generic" % circeVersion,
   )
 )
-<<<<<<< HEAD
-val jacksonVersion = "2.17.1"
-=======
 val jacksonVersion = "2.18.1"
->>>>>>> 17a40102
 lazy val jackson = source(project, "codec/jackson", core, testCodec % Test).settings(
   libraryDependencies ++= Seq(
     "com.fasterxml.jackson.module" %% "jackson-module-scala" % jacksonVersion,
@@ -175,7 +154,6 @@
     "com.fasterxml.jackson.dataformat" % "jackson-dataformat-cbor" % jacksonVersion,
   )
 )
-<<<<<<< HEAD
 lazy val json4s = source(project, "codec/json4s", core, testCodec % Test).settings(
   publish / skip := scala3.value,
   libraryDependencies += "org.json4s" %% "json4s-native" % "4.1.0-M5",
@@ -193,11 +171,11 @@
   )
 )
 lazy val upickle = source(project, "codec/upickle", core, testCodec % Test).settings(
-  libraryDependencies += "com.lihaoyi" %% "upickle" % "3.3.1"
+  libraryDependencies += "com.lihaoyi" %% "upickle" % "4.0.2"
 )
 
 // Client transport
-val sttpVersion = "3.9.7"
+val sttpVersion = "3.10.1"
 val sttpHttpClientVersion = "3.5.2"
 lazy val sttp =
   source(project, "transport/sttp", core, catsEffect % Test, zio % Test, testPlugin % Test).settings(
@@ -209,45 +187,14 @@
       "com.softwaremill.sttp.client3" %% "httpclient-backend" % sttpHttpClientVersion % Test,
       "com.softwaremill.sttp.client3" %% "okhttp-backend" % sttpVersion % Test,
     )
-=======
-lazy val upickle = source(project, "codec/upickle", core, testCodec % Test).settings(
-  libraryDependencies += "com.lihaoyi" %% "upickle" % "4.0.2"
-)
-lazy val argonaut = source(project, "codec/argonaut", core, testCodec % Test).settings(
-  libraryDependencies += "io.argonaut" %% "argonaut" % "6.3.10"
-)
-
-// Client transport
-val sttpVersion = "3.10.1"
-val sttpHttpClientVersion = "3.5.2"
-lazy val sttp =
-  source(project, "transport/sttp", core, catsEffect % Test, zio % Test, testTransport % Test).settings(
-  libraryDependencies ++= Seq(
-    "com.softwaremill.sttp.client3" %% "core" % sttpVersion,
-    "com.softwaremill.sttp.client3" %% "async-http-client-backend-future" % sttpVersion % Test,
-    "com.softwaremill.sttp.client3" %% "async-http-client-backend-zio" % sttpVersion % Test,
-    "com.softwaremill.sttp.client3" %% "armeria-backend" % sttpVersion % Test,
-    "com.softwaremill.sttp.client3" %% "httpclient-backend" % sttpHttpClientVersion % Test,
-    "com.softwaremill.sttp.client3" %% "okhttp-backend" % sttpHttpClientVersion % Test
-  )
-)
-lazy val rabbitmq = source(project, "transport/rabbitmq", core, testTransport % Test).settings(
-  libraryDependencies ++= Seq(
-    "com.rabbitmq" % "amqp-client" % "5.22.0"
->>>>>>> 17a40102
   )
 lazy val rabbitmq = source(project, "transport/rabbitmq", core, testPlugin % Test).settings(
-  libraryDependencies += "com.rabbitmq" % "amqp-client" % "5.21.0"
+  libraryDependencies += "com.rabbitmq" % "amqp-client" % "5.22.0"
 )
 
 // Server transport
-<<<<<<< HEAD
-val tapirVersion = "1.10.10"
-lazy val tapir = source(project, "transport/tapir", core, catsEffect % Test, testPlugin % Test).settings(
-=======
 val tapirVersion = "1.11.7"
 lazy val tapir = source(project, "transport/tapir", core, catsEffect % Test, testTransport % Test).settings(
->>>>>>> 17a40102
   libraryDependencies ++= Seq(
     "com.softwaremill.sttp.tapir" %% "tapir-server" % tapirVersion,
     "com.softwaremill.sttp.tapir" %% "tapir-armeria-server" % tapirVersion % Test,
@@ -257,19 +204,11 @@
     "com.softwaremill.sttp.tapir" %% "tapir-vertx-server" % tapirVersion % Test,
   )
 )
-<<<<<<< HEAD
 lazy val undertow = source(project, "transport/undertow", core, testPlugin % Test).settings(
-  libraryDependencies += "io.undertow" % "undertow-core" % "2.3.14.Final"
+  libraryDependencies += "io.undertow" % "undertow-core" % "2.3.18.Final"
 )
 lazy val vertx = source(project, "transport/vertx", core, testPlugin % Test).settings(
-  libraryDependencies += "io.vertx" % "vertx-core" % "4.5.8"
-=======
-lazy val undertow = source(project, "transport/undertow", core, testTransport % Test).settings(
-  libraryDependencies += "io.undertow" % "undertow-core" % "2.3.18.Final"
-)
-lazy val vertx = source(project, "transport/vertx", core, testTransport % Test).settings(
   libraryDependencies += "io.vertx" % "vertx-core" % "4.5.10"
->>>>>>> 17a40102
 )
 val jettyVersion = "12.0.11"
 lazy val jetty = source(project, "transport/jetty", core, testPlugin % Test).settings(
@@ -278,17 +217,12 @@
     "org.eclipse.jetty.websocket" % "jetty-websocket-jetty-server" % jettyVersion,
   )
 )
-<<<<<<< HEAD
 lazy val zioHttp = source(project, "transport/zio-http", core, testPlugin % Test, zio % Test).settings(
   publish / skip := true,
   libraryDependencies += "dev.zio" %% "zio-http" % "3.0.0-RC8"
 )
-val akkaVersion = "2.8.5"
+val akkaVersion = "2.8.7"
 lazy val akkaHttp = source(project, "transport/akka-http", core, testPlugin % Test).settings(
-=======
-val akkaVersion = "2.8.7"
-lazy val akkaHttp = source(project, "transport/akka-http", core, testTransport % Test).settings(
->>>>>>> 17a40102
   Test / fork := true,
   Test / testForkedParallel := true,
   Test / javaOptions ++= testJavaOptions,
@@ -353,37 +287,10 @@
     "com.softwaremill.sttp.client3" %% "async-http-client-backend-zio" % sttpVersion,
   ),
   Compile / scalaSource := baseDirectory.value / "project/src/main/scala",
-<<<<<<< HEAD
   Test / scalaSource := baseDirectory.value / "project/src/test/scala",
-=======
-  Test / scalaSource := baseDirectory.value / "project/src/test/scala"
-)
-
-
-// Test
-val logbackVersion = "1.5.12"
-ThisBuild / Test / testOptions += Tests.Argument("-f", (target.value / "test.results").getPath, "-oDF")
-lazy val testBase = source(project, "test/base").settings(
-  libraryDependencies ++= Seq(
-    "org.scalatest" %% "scalatest" % "3.2.19",
-    "org.scalatestplus" %% "scalacheck-1-18" % "3.2.19.0",
-    "org.slf4j" % "jul-to-slf4j" % slf4jVersion,
-    "ch.qos.logback" % "logback-classic" % logbackVersion,
-    "com.lihaoyi" %% "pprint" % "0.9.0"
-  )
-)
-lazy val testCodec = source(project, "test/codec", testBase, meta).settings(
-  libraryDependencies += "com.fasterxml.jackson.core" % "jackson-databind" % jacksonVersion
->>>>>>> 17a40102
 )
 
 // Compile
-<<<<<<< HEAD
-=======
-ThisBuild / scalaVersion := "3.3.0"
-ThisBuild / crossScalaVersions += "2.13.15"
-ThisBuild / javacOptions ++= Seq("-source", "11", "-target", "11")
->>>>>>> 17a40102
 val commonScalacOptions = Seq(
   "-feature",
   "-deprecation",
@@ -410,12 +317,8 @@
 val compileScalac2Options = commonScalacOptions ++ Seq(
   "-Xsource:3-cross",
   "-Xlint:_,-byname-implicit",
-<<<<<<< HEAD
   s"-Wconf:$silencedScala2Warnings",
   "-Wdead-code",
-=======
-  "-Wconf:site=[^.]+\\.codec\\.json\\..*:silent,cat=other-non-cooperative-equals:silent,msg=constructor modifiers are assumed:silent,msg=copied from the case class constructor:silent",
->>>>>>> 17a40102
   "-Wextra-implicit",
   "-Wnumeric-widen",
   "-Vfree-terms",
@@ -435,9 +338,9 @@
   "-skip-packages",
   s"$projectName.client.meta:examples",
 )
-val exampleScalaVersion = "3.4.2"
+val exampleScalaVersion = "3.5.2"
 ThisBuild / scalaVersion := "3.3.3"
-ThisBuild / crossScalaVersions += "2.13.14"
+ThisBuild / crossScalaVersions += "2.13.15"
 ThisBuild / javacOptions ++= Seq("-source", "11", "-target", "11")
 ThisBuild / scalacOptions ++= (if (scala3.value) compileScalac3Options else compileScalac2Options)
 
@@ -447,11 +350,11 @@
 scalastyleFailOnError := true
 
 // Test
-val logbackVersion = "1.5.6"
+val logbackVersion = "1.5.12"
 lazy val testBase = source(project, "test/base").settings(
   libraryDependencies ++= Seq(
-    "org.scalatest" %% "scalatest" % "3.2.18",
-    "org.scalatestplus" %% "scalacheck-1-17" % "3.2.18.0",
+    "org.scalatest" %% "scalatest" % "3.2.19",
+    "org.scalatestplus" %% "scalacheck-1-18" % "3.2.19.0",
     "org.slf4j" % "jul-to-slf4j" % slf4jVersion,
     "ch.qos.logback" % "logback-classic" % logbackVersion,
     "com.lihaoyi" %% "pprint" % "0.9.0",
