--- conflicted
+++ resolved
@@ -149,39 +149,22 @@
     title: 'Modular',
     link: 'docs/Examples#integration',
     description: (
-<<<<<<< HEAD
-      <>
-        Freely combine <a href='docs/Plugins#rpc-protocol'>RPC protocol</a>, <a
+      <>
+        Choose preferred <a href='docs/Plugins#rpc-protocol'>RPC protocol</a>, <a
         href='docs/Plugins#message-codec'>message format</a>, <a
-        href='docs/Plugins#client-transport'>transport protocol</a> and <a
+        href='docs/Plugins#client-transport'>transport layer</a> and <a
         href='docs/Plugins#effect-system'>effect handling</a> layers.
       </>
-=======
-        <>
-          Choose plugins for <a href='docs/Plugins#rpc-protocol'>RPC protocol</a>, <a
-            href='docs/Plugins#effect-system'>effect handling</a>, <a
-            href='docs/Plugins#client-transport'>transport layer</a> and <a
-            href='docs/Plugins#message-codec'>message format</a>.
-        </>
->>>>>>> 61fa9c28
     ),
   }, {
     title: 'Permissive',
     link: 'docs/Examples#transport-metadata',
     description: (
-<<<<<<< HEAD
       <>
         Consume or create <a
         href='docs/Examples#dynamic-payload'>dynamic message payload</a> and access or modify <a
-        href='docs/Examples#metadata'>transport protocol metadata</a>.
-      </>
-=======
-        <>
-          Consume or create <a
-            href='docs/Examples#dynamic-payload'>dynamic message payload</a> and access or modify <a
-            href='docs/Examples#metadata'>transport layer metadata</a>.
-        </>
->>>>>>> 61fa9c28
+        href='docs/Examples#metadata'>transport layer metadata</a>.
+      </>
     ),
   }, {
     title: 'Discoverable',
@@ -198,7 +181,7 @@
     description: (
       <>
         Use with <a href='https://www.scala-lang.org/'>Scala</a> 3.3+ or 2.13+ on <a
-        href='https://openjdk.java.net/'>JRE</a> 11+ and easily integrate with various libraries using <a
+        href='https://openjdk.java.net/'>JRE</a> 11+ and easily integrate with other libraries via <a
         href='docs/Plugins'>plugins</a>.
       </>
     ),
@@ -302,7 +285,6 @@
 export function Home() {
   const config = useDocusaurusContext().siteConfig
   return (
-<<<<<<< HEAD
     <Layout title='Home' description={config.tagline}>
       <div style={{
         backgroundColor: 'var(--sidebar-background-color)',
@@ -312,18 +294,6 @@
           <TaglineRow/>
           <FeaturesRow/>
           <DocumentationRow/>
-=======
-      <Layout title='Automorph' description={config.tagline}>
-        <div style={{
-          backgroundColor: 'var(--sidebar-background-color)',
-        }}>
-          <div className='container'>
-            <BannerRow/>
-            <TaglineRow/>
-            <FeaturesRow/>
-            <DocumentationRow/>
-          </div>
->>>>>>> 61fa9c28
         </div>
       </div>
     </Layout>
