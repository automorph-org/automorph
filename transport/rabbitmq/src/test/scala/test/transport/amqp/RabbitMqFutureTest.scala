--- conflicted
+++ resolved
@@ -18,14 +18,6 @@
   type Effect[T] = Future[T]
   type Context = RabbitMqServer.Context
 
-<<<<<<< HEAD
-  private lazy val setupTimeout = 60000
-  private lazy val erlangAvailable = Try(Process("erl -eval 'halt()' -noshell").! == 0).getOrElse(false) && false
-  private lazy val embeddedBroker = createBroker()
-  private lazy val serverTransport = LocalServer[Future, Context](system)
-
-=======
->>>>>>> 61aafa72
   override lazy val system: FutureSystem = FutureSystem()
   /**
    * AMQP broker URL in 'amqp://{host}:{port}' format.
