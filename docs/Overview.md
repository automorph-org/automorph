--- conflicted
+++ resolved
@@ -9,13 +9,6 @@
 
 ## Goals
 
-<<<<<<< HEAD
-- Provide efficient **calling** and **serving** of **remote APIs**
-- Ensure there is **no boilerplate** API code and **minimal dependencies** are required
-- Support manipulation of **transport protocol metadata** and **dynamic message payload**
-- Facilitate smooth **integration** with various **existing technologies** using **plugins**
-- Allow for easy **configuration** and **customization** of library features
-=======
 - Focus on **flexibility**, **type-safety** and **performance**
 - Ensure there is **no boilerplate** code
 - Require **minimal dependencies**
@@ -23,29 +16,20 @@
 - Support manipulation of **transport layer metadata**
 - Facilitate **customization** based on **sensible defaults**
 - Enable **easy integration** with existing technology
->>>>>>> 61fa9c28
 
 
 ## Features
 
 ### Client
 
-<<<<<<< HEAD
-- Transparently generates optimized type-safe [RPC client](https://automorph.org/docs/Quickstart#static-client) bindings at compile time.
-=======
 - Transparently generates optimized [RPC client](https://automorph.org/docs/Quickstart#static-client) bindings at compile time from public API trait methods.
->>>>>>> 61fa9c28
 - Calls remote APIs using a supported transport protocol by selecting a [client transport](https://automorph.org/docs/Plugins#client-transport) layer.
 - Allows changing the [local to remote RPC function names mapping](https://automorph.org/docs/Examples#client-function-names).
 - Allows changing the [RPC errors to exceptions mapping](https://automorph.org/docs/Examples#client-error-mapping).
 
 ### Server
 
-<<<<<<< HEAD
-- Transparently generates optimized type-safe [RPC server](https://automorph.org/docs/Quickstart#server) bindings at compile time.
-=======
 - Transparently generates optimized [RPC server](https://automorph.org/docs/Quickstart#server) bindings at compile time from public API instance methods.
->>>>>>> 61fa9c28
 - Serves remote APIs using a standalone server by selecting a [server transport](https://automorph.org/docs/Plugins#server-transport) layer.
 - Embeds remote API into an existing server layer via a suitable [endpoint transport](https://automorph.org/docs/Plugins#endpoint-transport).
 - Automatically generates RPC API discovery functions providing [OpenRPC](https://spec.open-rpc.org) 1.3+ and [OpenAPI](https://www.openapis.org) 3.1+ schemas.
