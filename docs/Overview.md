--- conflicted
+++ resolved
@@ -60,22 +60,6 @@
 trait Api:
   def hello(some: String, n: Int): Future[String]
 
-<<<<<<< HEAD
-// Create server implementation of the remote API:
-val service = new Api:
-  def hello(some: String, n: Int): Future[String] = Future(s"Hello $some $n!")
-
-// Expose a server API implementation to be called remotely:
-val apiServer = server.bind(service)
-
-// Create a type-safe local proxy for the remote API from an API trait:
-val remoteApi = client.bind[Api]
-
-// Call the remote API function via the local proxy:
-remoteApi.hello("world", 1)
-
-// Call the remote API function dynamically not using the API trait:
-=======
 // Create server implementation of the remote API
 val service = new Api:
   def hello(some: String, n: Int): Future[String] = Future(s"Hello $some $n!")
@@ -90,7 +74,6 @@
 remoteApi.hello("world", 1)
 
 // Call the remote API function dynamically not using the API trait
->>>>>>> 3b363c19
 client.call[String]("hello")("some" -> "world", "n" -> 1)
 ```
 
