--- conflicted
+++ resolved
@@ -139,13 +139,8 @@
   // Initialize the JSON-RPC client
   activeClient <- client.init()
 
-<<<<<<< HEAD
-  // Call the remote API function dynamically not using an API trait
+  // Call the remote API function dynamically without using an API trait
   result <- activeClient.call[String]("hello")("n" -> 1)
-=======
-  // Call the remote API function dynamically without using an API trait
-  result <- activeClient.call[String]("test")("n" -> 1)
->>>>>>> c6778532
   _ = println(result)
 
   // Close the JSON-RPC client
