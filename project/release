--- conflicted
+++ resolved
@@ -14,11 +14,7 @@
 # Configure settings
 version="$1"
 tag="v${version}"
-<<<<<<< HEAD
-release_notes="release-notes.md"
-=======
 release_notes="/tmp/release-notes.md"
->>>>>>> 61fa9c28
 
 # Run tests
 TEST_LEVEL=all sbt '+ test'
@@ -41,11 +37,7 @@
 sbt '+ publishSigned ; sonatypeBundleRelease'
 
 # Create a release
-<<<<<<< HEAD
 gh release create "${tag}" -t "${version}" --verify-tag -F "${release_notes}"
-=======
-gh release create "${tag}" -t "${version}" -F "${release_notes}"
->>>>>>> 61fa9c28
 rm -f "${release_notes}"
 
 # Update examples
