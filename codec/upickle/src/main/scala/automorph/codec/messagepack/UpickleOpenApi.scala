package automorph.codec.messagepack

import automorph.schema.OpenApi
import automorph.schema.openapi.*
import upack.{Arr, Msg, Obj, Str}
import upickle.core.{Abort, LinkedHashMap}

/** JSON-RPC protocol support for Circe message codec plugin using JSON format. */
private[automorph] object UpickleOpenApi {

<<<<<<< HEAD
  @scala.annotation.nowarn("msg=used")
  def readWriter[Config <: UpickleMessagePackConfig](config: Config): config.ReadWriter[OpenApi] = {
    import config.*
=======
  def readWriter[Custom <: UpickleMessagePackCustom](custom: Custom): custom.ReadWriter[OpenApi] = {
    import custom.*
>>>>>>> 2347dc36

    implicit val schemaRw: config.ReadWriter[Schema] = readwriter[Msg].bimap[Schema](fromSchema, toSchema)
    implicit val authFlowRw: config.ReadWriter[OAuthFlow] = config.macroRW
    implicit val contactRw: config.ReadWriter[Contact] = config.macroRW
    implicit val externalDocumentationRw: config.ReadWriter[ExternalDocumentation] = config.macroRW
    implicit val exampleRw: config.ReadWriter[Example] = config.macroRW
    implicit val headerReferenceRw: config.ReadWriter[HeaderReference] = config.macroRW
    implicit val licenseRw: config.ReadWriter[License] = config.macroRW
    implicit val pathItemReferenceRw: config.ReadWriter[PathItemReference] = config.macroRW
    implicit val serverVariableRw: config.ReadWriter[ServerVariable] = config.macroRW
    implicit val authFlowsRw: config.ReadWriter[OAuthFlows] = config.macroRW
    implicit val infoRw: config.ReadWriter[Info] = config.macroRW
    implicit val securitySchemeRw: config.ReadWriter[SecurityScheme] = config.macroRW
    implicit val serverRw: config.ReadWriter[Server] = config.macroRW
    implicit val tagRw: config.ReadWriter[Tag] = config.macroRW
    implicit val encodingRw: config.ReadWriter[Encoding] = config.macroRW
    implicit val mediaTypeRw: config.ReadWriter[MediaType] = config.macroRW
    implicit val headerRw: config.ReadWriter[Header] = config.macroRW
    implicit val linkRw: config.ReadWriter[Link] = config.macroRW
    implicit val parameterRw: config.ReadWriter[Parameter] = config.macroRW
    implicit val requestBodyRw: config.ReadWriter[RequestBody] = config.macroRW
    implicit val responseRw: config.ReadWriter[Response] = config.macroRW
    implicit val operationRw: config.ReadWriter[Operation] = config.macroRW
    implicit val pathItemRw: config.ReadWriter[PathItem] = config.macroRW
    implicit val componentsRw: config.ReadWriter[Components] = config.macroRW

    config.macroRW[OpenApi]
  }

  private def fromSchema(schema: Schema): Msg =
    Obj(LinkedHashMap[Msg, Msg](
      Seq(
        schema.`type`.map(Str("type") -> Str(_)),
        schema.title.map(Str("title") -> Str(_)),
        schema.description.map(Str("description") -> Str(_)),
        schema.properties.map(v =>
          Str("properties") -> Obj(LinkedHashMap[Msg, Msg](v.map { case (key, value) =>
            Str(key) -> fromSchema(value)
          }))
        ),
        schema.required.map(v => Str("required") -> Arr(v.map(Str.apply) *)),
        schema.default.map(Str("default") -> Str(_)),
        schema.allOf.map(v => Str("allOf") -> Arr(v.map(fromSchema) *)),
        schema.$ref.map(Str("$ref") -> Str(_)),
      ).flatten
    ))

  private def toSchema(node: Msg): Schema =
    node match {
      case Obj(fields) => Schema(
        `type` = fields.get(Str("type")).map(_.str),
        title = fields.get(Str("title")).map(_.str),
        description = fields.get(Str("description")).map(_.str),
        properties = fields.get(Str("properties")).map(_.obj.map { case (key, value) => key.str -> toSchema(value) }
          .toMap),
        required = fields.get(Str("required")).map(_.arr.map(_.str).toList),
        default = fields.get(Str("default")).map(_.str),
        allOf = fields.get(Str("allOf")).map(_.arr.map(toSchema).toList),
        $ref = fields.get(Str("$ref")).map(_.str),
      )
      case _ => throw Abort(s"Invalid OpenAPI object")
    }
}<|MERGE_RESOLUTION|>--- conflicted
+++ resolved
@@ -8,14 +8,8 @@
 /** JSON-RPC protocol support for Circe message codec plugin using JSON format. */
 private[automorph] object UpickleOpenApi {
 
-<<<<<<< HEAD
-  @scala.annotation.nowarn("msg=used")
   def readWriter[Config <: UpickleMessagePackConfig](config: Config): config.ReadWriter[OpenApi] = {
     import config.*
-=======
-  def readWriter[Custom <: UpickleMessagePackCustom](custom: Custom): custom.ReadWriter[OpenApi] = {
-    import custom.*
->>>>>>> 2347dc36
 
     implicit val schemaRw: config.ReadWriter[Schema] = readwriter[Msg].bimap[Schema](fromSchema, toSchema)
     implicit val authFlowRw: config.ReadWriter[OAuthFlow] = config.macroRW
