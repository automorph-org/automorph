--- conflicted
+++ resolved
@@ -31,15 +31,9 @@
     }
     "Text" in {
       forAll { (node: Node) =>
-<<<<<<< HEAD
-        val serializedTextSize = codec.text(node).getBytes(charset).length
-        val serializedBinarySize = codec.serialize(node).length
-        serializedTextSize.shouldBe(>=(serializedBinarySize))
-=======
         val textLength = codec.text(node).getBytes(charset).length
         val serializedLength = codec.serialize(node).length
         textLength.shouldBe(>=(serializedLength - 1))
->>>>>>> 61aafa72
       }
     }
   }
