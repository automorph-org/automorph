--- conflicted
+++ resolved
@@ -37,24 +37,16 @@
   def createFixtures(implicit context: Context): Seq[TestFixture] = {
     if (BaseTest.testAll || basic) {
       Seq(
-<<<<<<< HEAD
-        //          circeJsonRpcJsonFixture(1),
-        //          jacksonJsonRpcJsonFixture(2),
-        //          jacksonJsonRpcCborFixture(3),
-        //          jacksonJsonRpcSmileFixture(4),
+        //          circeJsonRpcJsonFixture(),
+        //          jacksonJsonRpcJsonFixture(),
+        //          jacksonJsonRpcCborFixture(),
+        //          jacksonJsonRpcSmileFixture(),
         weePickleJsonRpcJsonFixture(5),
-        //          weePickleJsonRpcCborFixture(6),
-        //          weePickleJsonRpcSmileFixture(7),
-        //          uPickleJsonRpcJsonFixture(8),
-        //          uPickleJsonRpcMessagePackFixture(9),
-        //          argonautJsonRpcJsonFixture(10),
-=======
-        circeJsonRpcJsonFixture(),
-        jacksonJsonRpcJsonFixture(),
-        uPickleJsonRpcJsonFixture(),
-        uPickleJsonRpcMessagePackFixture(),
-        argonautJsonRpcJsonFixture(),
->>>>>>> 9ce87681
+        //          weePickleJsonRpcCborFixture(),
+        //          weePickleJsonRpcSmileFixture(),
+        //          uPickleJsonRpcJsonFixture(),
+        //          uPickleJsonRpcMessagePackFixture(),
+        //          argonautJsonRpcJsonFixture(),
       )
     } else {
       Seq(circeJsonRpcJsonFixture())
@@ -94,14 +86,10 @@
       }.get
     }
     fixtures.foreach { fixture =>
-<<<<<<< HEAD
-      run(system.flatMap(system.flatMap(fixture.genericClient.init())(_.close()))(_.init()))
-=======
       Try(run(fixture.genericClient.init())).recoverWith {
         case error =>
           Failure(new IllegalStateException(s"Failed to initialize client: ${getClass.getName} / ${fixture.id}", error))
       }.get
->>>>>>> 9ce87681
     }
   }
 
@@ -137,43 +125,6 @@
     )
   }
 
-<<<<<<< HEAD
-  private def jacksonJsonRpcJsonFixture(id: Int)(implicit context: Context): TestFixture = {
-    val codec = JacksonCodec(JacksonCodec.jsonMapper.registerModule(enumModule))
-    val protocol = JsonRpcProtocol[JacksonCodec.Node, codec.type, Context](codec)
-    RpcEndpoint.transport(endpointTransport).rpcProtocol(protocol).bind(simpleApi, mapName).bind(complexApi)
-    val server =
-      RpcServer.transport(serverTransport(id)).rpcProtocol(protocol).bind(simpleApi, mapName).bind(complexApi)
-    val client = RpcClient.transport(typedClientTransport(id)).rpcProtocol(protocol)
-    TestFixture(
-      client,
-      server,
-      client.bind[SimpleApiType],
-      client.bind[ComplexApiType],
-      client.bind[InvalidApiType],
-      (function, a0) => client.call[String](function)(a0),
-      (function, a0) => client.tell(function)(a0),
-      " / JSON",
-    )
-  }
-
-  private def jacksonJsonRpcCborFixture(id: Int)(implicit context: Context): TestFixture = {
-    val codec = JacksonCodec(JacksonCodec.cborMapper.registerModule(enumModule))
-    val protocol = JsonRpcProtocol[JacksonCodec.Node, codec.type, Context](codec)
-    RpcEndpoint.transport(endpointTransport).rpcProtocol(protocol).bind(simpleApi, mapName).bind(complexApi)
-    val server =
-      RpcServer.transport(serverTransport(id)).rpcProtocol(protocol).bind(simpleApi, mapName).bind(complexApi)
-    val client = RpcClient.transport(typedClientTransport(id)).rpcProtocol(protocol)
-    TestFixture(
-      client,
-      server,
-      client.bind[SimpleApiType],
-      client.bind[ComplexApiType],
-      client.bind[InvalidApiType],
-      (function, a0) => client.call[String](function)(a0),
-      (function, a0) => client.tell(function)(a0),
-      " / CBOR",
-=======
   private def jacksonJsonRpcJsonFixture()(implicit context: Context): TestFixture = {
     val enumModule = new SimpleModule().addSerializer(
       classOf[Enum.Enum],
@@ -189,7 +140,43 @@
         override def deserialize(parser: JsonParser, context: DeserializationContext): Enum.Enum =
           Enum.fromOrdinal(parser.getIntValue)
       },
->>>>>>> 9ce87681
+    )
+    val codec = JacksonJsonCodec(JacksonJsonCodec.defaultMapper.registerModule(enumModule))
+    val protocol = JsonRpcProtocol[JacksonJsonCodec.Node, codec.type, Context](codec)
+    RpcEndpoint.transport(endpointTransport).rpcProtocol(protocol).bind(simpleApi, mapName).bind(complexApi)
+    val id = fixtureId(protocol)
+    val server =
+      RpcServer.transport(serverTransport(id)).rpcProtocol(protocol).bind(simpleApi, mapName).bind(complexApi)
+    val client = RpcClient.transport(typedClientTransport(id)).rpcProtocol(protocol)
+    TestFixture(
+      id,
+      client,
+      server,
+      client.bind[SimpleApiType],
+      client.bind[ComplexApiType],
+      client.bind[InvalidApiType],
+      (function, a0) => client.call[String](function)(a0),
+      (function, a0) => client.tell(function)(a0),
+      " / JSON",
+    )
+  }
+
+  private def jacksonJsonRpcCborFixture(id: Int)(implicit context: Context): TestFixture = {
+    val codec = JacksonCodec(JacksonCodec.cborMapper.registerModule(enumModule))
+    val protocol = JsonRpcProtocol[JacksonCodec.Node, codec.type, Context](codec)
+    RpcEndpoint.transport(endpointTransport).rpcProtocol(protocol).bind(simpleApi, mapName).bind(complexApi)
+    val server =
+      RpcServer.transport(serverTransport(id)).rpcProtocol(protocol).bind(simpleApi, mapName).bind(complexApi)
+    val client = RpcClient.transport(typedClientTransport(id)).rpcProtocol(protocol)
+    TestFixture(
+      client,
+      server,
+      client.bind[SimpleApiType],
+      client.bind[ComplexApiType],
+      client.bind[InvalidApiType],
+      (function, a0) => client.call[String](function)(a0),
+      (function, a0) => client.tell(function)(a0),
+      " / CBOR",
     )
   }
 
@@ -197,12 +184,10 @@
     val codec = JacksonCodec(JacksonCodec.smileMapper.registerModule(enumModule))
     val protocol = JsonRpcProtocol[JacksonCodec.Node, codec.type, Context](codec)
     RpcEndpoint.transport(endpointTransport).rpcProtocol(protocol).bind(simpleApi, mapName).bind(complexApi)
-    val id = fixtureId(protocol)
-    val server =
-      RpcServer.transport(serverTransport(id)).rpcProtocol(protocol).bind(simpleApi, mapName).bind(complexApi)
-    val client = RpcClient.transport(typedClientTransport(id)).rpcProtocol(protocol)
-    TestFixture(
-      id,
+    val server =
+      RpcServer.transport(serverTransport(id)).rpcProtocol(protocol).bind(simpleApi, mapName).bind(complexApi)
+    val client = RpcClient.transport(typedClientTransport(id)).rpcProtocol(protocol)
+    TestFixture(
       client,
       server,
       client.bind[SimpleApiType],
@@ -271,13 +256,8 @@
     )
   }
 
-<<<<<<< HEAD
-  private def uPickleJsonRpcJsonFixture(id: Int)(implicit context: Context): TestFixture = {
+  private def uPickleJsonRpcJsonFixture()(implicit context: Context): TestFixture = {
     class CustomConfig extends UpickleJsonConfig {
-=======
-  private def uPickleJsonRpcJsonFixture()(implicit context: Context): TestFixture = {
-    class Custom extends UpickleJsonCustom {
->>>>>>> 9ce87681
       implicit lazy val enumRw: ReadWriter[Enum.Enum] = readwriter[Int]
         .bimap[Enum.Enum](value => Enum.toOrdinal(value), number => Enum.fromOrdinal(number))
       implicit lazy val structureRw: ReadWriter[Structure] = macroRW
@@ -303,13 +283,8 @@
     )
   }
 
-<<<<<<< HEAD
-  private def uPickleJsonRpcMessagePackFixture(id: Int)(implicit context: Context): TestFixture = {
+  private def uPickleJsonRpcMessagePackFixture()(implicit context: Context): TestFixture = {
     class CustomConfig extends UpickleMessagePackConfig {
-=======
-  private def uPickleJsonRpcMessagePackFixture()(implicit context: Context): TestFixture = {
-    class Custom extends UpickleMessagePackCustom {
->>>>>>> 9ce87681
       implicit lazy val enumRw: ReadWriter[Enum.Enum] = readwriter[Int]
         .bimap[Enum.Enum](value => Enum.toOrdinal(value), number => Enum.fromOrdinal(number))
       implicit lazy val structureRw: ReadWriter[Structure] = macroRW
