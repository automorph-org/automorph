package test.core

import automorph.{RpcClient, RpcEndpoint, RpcServer}
import automorph.codec.json.CirceJsonCodec
import automorph.protocol.WebRpcProtocol
import automorph.transport.http.HttpContext
import io.circe.generic.auto.*
import io.circe.{Decoder, Encoder}
import test.api.Enum

trait HttpProtocolCodecTest extends ProtocolCodecTest {
  type Context <: HttpContext[?]

  override def createFixtures(implicit context: Context): Seq[TestFixture] =
<<<<<<< HEAD
    super.createFixtures ++ Seq(circeWebRpcJsonFixture(0))
=======
    super.createFixtures ++ Seq(circeWebRpcJsonFixture())
>>>>>>> 9ce87681

  private def circeWebRpcJsonFixture()(implicit context: Context): TestFixture = {
    implicit val enumEncoder: Encoder[Enum.Enum] = Encoder.encodeInt.contramap[Enum.Enum](Enum.toOrdinal)
    implicit val enumDecoder: Decoder[Enum.Enum] = Decoder.decodeInt.map(Enum.fromOrdinal)
    Seq(enumEncoder, enumDecoder)
    val codec = CirceJsonCodec()
    val protocol = WebRpcProtocol[CirceJsonCodec.Node, codec.type, Context](codec, "/")
    RpcEndpoint.transport(endpointTransport).rpcProtocol(protocol).bind(simpleApi, mapName).bind(complexApi)
    val id = fixtureId(protocol)
    val server =
      RpcServer.transport(serverTransport(id)).rpcProtocol(protocol).bind(simpleApi, mapName).bind(complexApi)
    val client = RpcClient.transport(typedClientTransport(id)).rpcProtocol(protocol)
    TestFixture(
      id,
      client,
      server,
      client.bind[SimpleApiType],
      client.bind[ComplexApiType],
      client.bind[InvalidApiType],
      (function, a0) => client.call[String](function)(a0),
      (function, a0) => client.tell(function)(a0),
    )
  }
}<|MERGE_RESOLUTION|>--- conflicted
+++ resolved
@@ -12,11 +12,7 @@
   type Context <: HttpContext[?]
 
   override def createFixtures(implicit context: Context): Seq[TestFixture] =
-<<<<<<< HEAD
-    super.createFixtures ++ Seq(circeWebRpcJsonFixture(0))
-=======
     super.createFixtures ++ Seq(circeWebRpcJsonFixture())
->>>>>>> 9ce87681
 
   private def circeWebRpcJsonFixture()(implicit context: Context): TestFixture = {
     implicit val enumEncoder: Encoder[Enum.Enum] = Encoder.encodeInt.contramap[Enum.Enum](Enum.toOrdinal)
