--- conflicted
+++ resolved
@@ -12,17 +12,7 @@
   type Context <: HttpContext[?]
 
   override def createFixtures(implicit context: Context): Seq[TestFixture] =
-<<<<<<< HEAD
-    super.createFixtures ++ {
-      if (BaseTest.testSimple || BaseTest.testAll || !integration) {
-        Seq(circeWebRpcJsonFixture(0))
-      } else {
-        Seq.empty
-      }
-    }
-=======
-    super.createFixtures ++ Seq(circeWebRpcJsonFixture(5))
->>>>>>> 9d04c64f
+    super.createFixtures ++ Seq(circeWebRpcJsonFixture(0))
 
   private def circeWebRpcJsonFixture(id: Int)(implicit context: Context): TestFixture = {
     implicit val enumEncoder: Encoder[Enum.Enum] = Encoder.encodeInt.contramap[Enum.Enum](Enum.toOrdinal)
